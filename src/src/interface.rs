use rasn::{der::{encode, decode}, Encode, Decode};

<<<<<<< HEAD
use crate::rand::{RNG, RngAlgorithm};

pub trait PublicKey:
    Serializable {
    fn get_threshold(&self) -> u32;
}

pub trait PrivateKey:
    Serializable {
    type TPubKey: PublicKey;
    fn get_id(&self) -> u32;
    fn get_public_key(&self) -> Self::TPubKey;
    fn get_threshold(&self) -> u32;
}

pub trait Ciphertext:
    Serializable {
    fn get_msg(&self) -> Vec<u8>;
    fn get_label(&self) -> Vec<u8>;
}
pub trait Share:
    Serializable {
    fn get_id(&self) -> u32;
}

pub trait Serializable:
    Sized
    + Clone
    + Encode
    + Decode
    + PartialEq {
    fn serialize(&self) -> Result<Vec<u8>, rasn::ber::enc::Error> {
        encode(self)
    }
    
    fn deserialize(bytes: &Vec<u8>) -> Result<Self, rasn::ber::de::Error>  {
        decode(bytes)
    }
}

pub trait ThresholdCipher {
    type CT: Ciphertext;
    type TPubKey: PublicKey;
    type TPrivKey: PrivateKey;
    type TShare: Share;

    fn encrypt(msg: &[u8], label: &[u8], TPubKey: &Self::TPubKey, params: &mut ThresholdCipherParams) -> Self::CT;
    fn verify_ciphertext(ct: &Self::CT, TPubKey: &Self::TPubKey) -> bool;
    fn verify_share(share: &Self::TShare, ct: &Self::CT, TPubKey: &Self::TPubKey) -> bool;
    fn partial_decrypt(ct: &Self::CT, TPrivKey: &Self::TPrivKey, params: &mut ThresholdCipherParams) -> Self::TShare;
    fn assemble(shares: &Vec<Self::TShare>, ct: &Self::CT) -> Vec<u8>;
}

pub trait ThresholdSignature {
    type TSig;
    type TPubKey: PublicKey;
    type TPrivKey: PrivateKey;
    type TShare: Share;

    fn verify(sig: &Self::TSig, TPubKey: &Self::TPubKey) -> bool;
    fn partial_sign(msg: &[u8], label: &[u8], TPrivKey: &Self::TPrivKey, params: &mut ThresholdSignatureParams) -> Self::TShare;
    fn verify_share(share: &Self::TShare, msg: &[u8], TPubKey: &Self::TPubKey) -> bool;
    fn assemble(shares: &Vec<Self::TShare>, msg: &[u8], TPubKey: &Self::TPubKey) -> Self::TSig;
}

pub trait ThresholdCoin {
    type TPubKey: PublicKey;
    type TPrivKey: PrivateKey;
    type TShare: Share;

    fn create_share(name: &[u8], TPrivKey: &Self::TPrivKey, rng: &mut RNG) -> Self::TShare;
    fn verify_share(share: &Self::TShare, name: &[u8], TPubKey: &Self::TPubKey) -> bool;
    fn assemble(shares: &Vec<Self::TShare>) -> u8;
}

pub struct ThresholdCipherParams {
    pub rng: RNG,
}

impl ThresholdCipherParams {
    pub fn new() -> Self { 
        let rng = RNG::new(crate::rand::RngAlgorithm::MarsagliaZaman);
        Self { rng }
    }

    pub fn set_rng(&mut self, alg: RngAlgorithm) {
        self.rng = RNG::new(alg);
    }
}

pub struct ThresholdSignatureParams {
    pub rng: RNG,
}

impl ThresholdSignatureParams {
    pub fn new() -> Self { 
        let rng = RNG::new(crate::rand::RngAlgorithm::MarsagliaZaman);
        Self { rng }
    }

    pub fn set_rng(&mut self, alg: RngAlgorithm) {
        self.rng = RNG::new(alg);
    }
=======
use crate::{rand::{RNG, RngAlgorithm}, dl_schemes::{ciphers::{sg02::*}, dl_groups::dl_group::{Group, GroupElement}}, keygen::{PrivateKey, PublicKey}, unwrap_enum_vec};
use crate::dl_schemes::common::DlShare;

pub trait Serializable:
    Sized
    + Clone
    + Encode
    + Decode
    + PartialEq {
    fn serialize(&self) -> Result<Vec<u8>, rasn::ber::enc::Error> {
        encode(self)
    }
    
    fn deserialize(bytes: &Vec<u8>) -> Result<Self, rasn::ber::de::Error>  {
        decode(bytes)
    }
}

/*

pub trait ThresholdSignature {
    type TSig;
    type TPubKey: PublicKey;
    type TPrivKey: PrivateKey;
    type TShare: Share;

    fn verify(sig: &Self::TSig, TPubKey: &PublicKey) -> bool;
    fn partial_sign(msg: &[u8], label: &[u8], TPrivKey: &Self::TPrivKey, params: &mut ThresholdSignatureParams) -> Self::TShare;
    fn verify_share(share: &Self::TShare, msg: &[u8], TPubKey: &PublicKey) -> bool;
    fn assemble(shares: &Vec<Self::TShare>, msg: &[u8], TPubKey: &PublicKey) -> Self::TSig;
}

pub trait ThresholdCoin {
    type TPubKey: PublicKey;
    type TPrivKey: PrivateKey;
    type TShare: Share;

    fn create_share(name: &[u8], TPrivKey: &Self::TPrivKey, rng: &mut RNG) -> Self::TShare;
    fn verify_share(share: &Self::TShare, name: &[u8], TPubKey: &PublicKey) -> bool;
    fn assemble(shares: &Vec<Self::TShare>) -> u8;
}*/

pub struct ThresholdCipherParams {
    pub rng: RNG,
}

impl ThresholdCipherParams {
    pub fn new() -> Self { 
        let rng = RNG::new(crate::rand::RngAlgorithm::MarsagliaZaman);
        Self { rng }
    }

    pub fn set_rng(&mut self, alg: RngAlgorithm) {
        self.rng = RNG::new(alg);
    }
}

pub struct ThresholdSignatureParams {
    pub rng: RNG,
}

impl ThresholdSignatureParams {
    pub fn new() -> Self { 
        let rng = RNG::new(crate::rand::RngAlgorithm::MarsagliaZaman);
        Self { rng }
    }

    pub fn set_rng(&mut self, alg: RngAlgorithm) {
        self.rng = RNG::new(alg);
    }
}


/*
    TODO: change library structure from using generics for group to unions and group_id
    TODO: create unified key, share and signature structs
*/


/* ---- NEW API ---- */

#[derive(PartialEq)]
pub enum Ciphertext {
    SG02(Sg02Ciphertext)
}

impl Ciphertext {
    pub fn get_msg(&self) -> Vec<u8> {
        match self {
            Ciphertext::SG02(ct) => ct.get_msg(),
            _ => todo!()
        }
    }

    pub fn get_label(&self) -> Vec<u8> {
        match self {
            Ciphertext::SG02(ct) => ct.get_label(),
            _ => todo!()
        }
    }

    pub fn serialize(&self) -> Result<Vec<u8>, rasn::ber::enc::Error> {
        match self {
            Ciphertext::SG02(ct) => ct.serialize()
        }
    }

    pub fn deserialize(bytes: &Vec<u8>) -> Self {
        //TODO: fix
        Ciphertext::SG02(Sg02Ciphertext::deserialize(bytes).unwrap())
    }
}

#[derive(PartialEq)]
pub enum DecryptionShare {
    SG02(Sg02DecryptionShare)
}

impl DecryptionShare {
    pub fn get_id(&self) -> u32 {
        match self {
            Self::SG02(share) => share.get_id(),
            _ => todo!()
        }
    }

    pub fn get_group(&self) -> Group {
        match self {
            Self::SG02(share) => share.get_group(),
            _ => todo!()
        }
    }

    pub fn get_data(&self) -> GroupElement {
        match self {
            Self::SG02(share) => share.get_data(),
            _ => todo!()
        }
    }

    pub fn serialize(&self) -> Result<Vec<u8>, rasn::ber::enc::Error> {
        match self {
            DecryptionShare::SG02(s) => s.serialize()
        }
    }

    pub fn deserialize(bytes: &Vec<u8>) -> Self {
        //TODO: fix
        DecryptionShare::SG02(Sg02DecryptionShare::deserialize(bytes).unwrap())
    }
}


pub struct ThresholdCipher {}

#[derive(Debug)]
pub enum TcError {
    IncompatibleGroups,
    IncompatibleSchemes,
    WrongKeyProvided
}

impl ThresholdCipher {
    pub fn encrypt(msg: &[u8], label: &[u8], pubkey: &PublicKey, params: &mut ThresholdCipherParams) -> Result<Ciphertext, TcError> {
        match pubkey {
            PublicKey::SG02(key) => {
                Ok(Ciphertext::SG02(Sg02ThresholdCipher::encrypt(msg, label, key, params)))
            }
        }
    }
    
    pub fn verify_ciphertext(ct: &Ciphertext, pubkey: &PublicKey) -> Result<bool, TcError> {
        match ct {
            Ciphertext::SG02(ct) => {
                match pubkey {
                    PublicKey::SG02(key) => {
                        Ok(Sg02ThresholdCipher::verify_ciphertext(ct, key))
                    }, 
                    _ => {
                        Err(TcError::WrongKeyProvided)
                    }
                }
            }
        }
    }
    
    pub fn verify_share(share: &DecryptionShare, ct: &Ciphertext, pubkey: &PublicKey) -> Result<bool, TcError> {
        match ct {
            Ciphertext::SG02(ct) => {

                match share {
                    DecryptionShare::SG02(s) => {
                        match pubkey {
                            PublicKey::SG02(key) => {
                                Ok(Sg02ThresholdCipher::verify_share(s, ct, key))
                            }, 
                            _ => {
                                Err(TcError::WrongKeyProvided)
                            }
                        }
                    },
                    _ => {
                        Err(TcError::IncompatibleSchemes)
                    }
                }
            }
        }
    }

    pub fn partial_decrypt(ct: &Ciphertext, privkey: &PrivateKey, params: &mut ThresholdCipherParams) -> Result<DecryptionShare, TcError> {
        match ct {
            Ciphertext::SG02(ct) => {
                match privkey {
                    PrivateKey::SG02(key) => {
                        Ok(DecryptionShare::SG02(Sg02ThresholdCipher::partial_decrypt(ct, key, params)))
                    }, 
                    _ => {
                        Err(TcError::WrongKeyProvided)
                    }
                }
            }
        }
    }

    pub fn assemble(shares: &Vec<DecryptionShare>, ct: &Ciphertext) -> Result<Vec<u8>, TcError> {
        match ct {
            Ciphertext::SG02(ct) => {
                let shares = unwrap_enum_vec!(shares, DecryptionShare::SG02, TcError::IncompatibleSchemes);

                if shares.is_ok() {
                    return Ok(Sg02ThresholdCipher::assemble(&shares.unwrap(), ct));
                }

                Err(shares.err().unwrap())
            }
        }
    }

>>>>>>> 880a0413
}<|MERGE_RESOLUTION|>--- conflicted
+++ resolved
@@ -1,110 +1,5 @@
 use rasn::{der::{encode, decode}, Encode, Decode};
 
-<<<<<<< HEAD
-use crate::rand::{RNG, RngAlgorithm};
-
-pub trait PublicKey:
-    Serializable {
-    fn get_threshold(&self) -> u32;
-}
-
-pub trait PrivateKey:
-    Serializable {
-    type TPubKey: PublicKey;
-    fn get_id(&self) -> u32;
-    fn get_public_key(&self) -> Self::TPubKey;
-    fn get_threshold(&self) -> u32;
-}
-
-pub trait Ciphertext:
-    Serializable {
-    fn get_msg(&self) -> Vec<u8>;
-    fn get_label(&self) -> Vec<u8>;
-}
-pub trait Share:
-    Serializable {
-    fn get_id(&self) -> u32;
-}
-
-pub trait Serializable:
-    Sized
-    + Clone
-    + Encode
-    + Decode
-    + PartialEq {
-    fn serialize(&self) -> Result<Vec<u8>, rasn::ber::enc::Error> {
-        encode(self)
-    }
-    
-    fn deserialize(bytes: &Vec<u8>) -> Result<Self, rasn::ber::de::Error>  {
-        decode(bytes)
-    }
-}
-
-pub trait ThresholdCipher {
-    type CT: Ciphertext;
-    type TPubKey: PublicKey;
-    type TPrivKey: PrivateKey;
-    type TShare: Share;
-
-    fn encrypt(msg: &[u8], label: &[u8], TPubKey: &Self::TPubKey, params: &mut ThresholdCipherParams) -> Self::CT;
-    fn verify_ciphertext(ct: &Self::CT, TPubKey: &Self::TPubKey) -> bool;
-    fn verify_share(share: &Self::TShare, ct: &Self::CT, TPubKey: &Self::TPubKey) -> bool;
-    fn partial_decrypt(ct: &Self::CT, TPrivKey: &Self::TPrivKey, params: &mut ThresholdCipherParams) -> Self::TShare;
-    fn assemble(shares: &Vec<Self::TShare>, ct: &Self::CT) -> Vec<u8>;
-}
-
-pub trait ThresholdSignature {
-    type TSig;
-    type TPubKey: PublicKey;
-    type TPrivKey: PrivateKey;
-    type TShare: Share;
-
-    fn verify(sig: &Self::TSig, TPubKey: &Self::TPubKey) -> bool;
-    fn partial_sign(msg: &[u8], label: &[u8], TPrivKey: &Self::TPrivKey, params: &mut ThresholdSignatureParams) -> Self::TShare;
-    fn verify_share(share: &Self::TShare, msg: &[u8], TPubKey: &Self::TPubKey) -> bool;
-    fn assemble(shares: &Vec<Self::TShare>, msg: &[u8], TPubKey: &Self::TPubKey) -> Self::TSig;
-}
-
-pub trait ThresholdCoin {
-    type TPubKey: PublicKey;
-    type TPrivKey: PrivateKey;
-    type TShare: Share;
-
-    fn create_share(name: &[u8], TPrivKey: &Self::TPrivKey, rng: &mut RNG) -> Self::TShare;
-    fn verify_share(share: &Self::TShare, name: &[u8], TPubKey: &Self::TPubKey) -> bool;
-    fn assemble(shares: &Vec<Self::TShare>) -> u8;
-}
-
-pub struct ThresholdCipherParams {
-    pub rng: RNG,
-}
-
-impl ThresholdCipherParams {
-    pub fn new() -> Self { 
-        let rng = RNG::new(crate::rand::RngAlgorithm::MarsagliaZaman);
-        Self { rng }
-    }
-
-    pub fn set_rng(&mut self, alg: RngAlgorithm) {
-        self.rng = RNG::new(alg);
-    }
-}
-
-pub struct ThresholdSignatureParams {
-    pub rng: RNG,
-}
-
-impl ThresholdSignatureParams {
-    pub fn new() -> Self { 
-        let rng = RNG::new(crate::rand::RngAlgorithm::MarsagliaZaman);
-        Self { rng }
-    }
-
-    pub fn set_rng(&mut self, alg: RngAlgorithm) {
-        self.rng = RNG::new(alg);
-    }
-=======
 use crate::{rand::{RNG, RngAlgorithm}, dl_schemes::{ciphers::{sg02::*}, dl_groups::dl_group::{Group, GroupElement}}, keygen::{PrivateKey, PublicKey}, unwrap_enum_vec};
 use crate::dl_schemes::common::DlShare;
 
@@ -343,5 +238,4 @@
         }
     }
 
->>>>>>> 880a0413
 }