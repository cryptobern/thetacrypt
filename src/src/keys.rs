--- conflicted
+++ resolved
@@ -13,18 +13,11 @@
 use crate::dl_schemes::ciphers::sg02::Sg02PrivateKey;
 use crate::dl_schemes::ciphers::sg02::Sg02PublicKey;
 use crate::dl_schemes::common::shamir_share;
-<<<<<<< HEAD
-use crate::dl_schemes::dl_groups::dl_group::GroupElement;
-use crate::proto::scheme_types::Group;
-use crate::interface::Serializable;
-use super::proto::scheme_types::ThresholdScheme;
-=======
 use crate::group::GroupElement;
 use crate::group::Group;
 use crate::interface::Serializable;
 use crate::interface::ThresholdCryptoError;
 use crate::interface::ThresholdScheme;
->>>>>>> 552eec71
 use crate::rand::RNG;
 
 #[macro_export]
@@ -247,16 +240,11 @@
 
     pub fn deserialize(bytes: &Vec<u8>) -> Result<Self, ThresholdCryptoError> {
         //TODO: fix
-<<<<<<< HEAD
-        PublicKey::Sg02(Sg02PublicKey::deserialize(bytes).unwrap())
-=======
         let pk = Sg02PublicKey::deserialize(bytes);
-
         match pk {
             Ok(res) => Ok(PublicKey::SG02(res)),
             Err(err) => return Err(ThresholdCryptoError::DeserializationFailed)
         }
->>>>>>> 552eec71
     }
 }
 
