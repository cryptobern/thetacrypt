--- conflicted
+++ resolved
@@ -19,19 +19,12 @@
 use crate::dl_schemes::coins::cks05::Cks05PrivateKey;
 use crate::dl_schemes::coins::cks05::Cks05PublicKey;
 use crate::dl_schemes::common::shamir_share;
-<<<<<<< HEAD
-use crate::dl_schemes::dl_groups::dl_group::GroupElement;
-use crate::interface::Serializable;
-use crate::interface::TcError;
-use crate::proto::scheme_types::Group;
-=======
 use crate::dl_schemes::signatures::bls04::Bls04PrivateKey;
 use crate::dl_schemes::signatures::bls04::Bls04PublicKey;
 use crate::group::GroupElement;
 use crate::proto::scheme_types::Group;
 use crate::interface::Serializable;
 use crate::interface::ThresholdCryptoError;
->>>>>>> 440e657c
 use crate::proto::scheme_types::ThresholdScheme;
 use crate::rand::RNG;
 
@@ -54,13 +47,6 @@
     };
 }
 
-<<<<<<< HEAD
-
-#[derive(AsnType, Clone, PartialEq)]
-#[rasn(enumerated)]
-pub enum PrivateKey {
-    Sg02(Sg02PrivateKey)
-=======
 #[derive(AsnType, Clone)]
 #[rasn(enumerated)]
 pub enum PrivateKey {
@@ -79,96 +65,56 @@
             _ => false
         }
     }
->>>>>>> 440e657c
 }
 
 impl PrivateKey {
     pub fn get_scheme(&self) -> ThresholdScheme {
         match self {
-<<<<<<< HEAD
-            Sg02 => ThresholdScheme::Sg02
-=======
             Self::Sg02(_) => ThresholdScheme::Sg02,
             Self::Bz03(_) => ThresholdScheme::Bz03,
             Self::Bls04(_) => ThresholdScheme::Bls04,
             Self::Cks05(_) => ThresholdScheme::Cks05
->>>>>>> 440e657c
         }
     }
 
     pub fn get_group(&self) -> Group {
         match self {
-<<<<<<< HEAD
-            PrivateKey::Sg02(key) => key.get_group()
-=======
             PrivateKey::Sg02(key) => key.get_group(),
             PrivateKey::Bz03(key) => key.get_group(),
             PrivateKey::Bls04(key) => key.get_group(),
             PrivateKey::Cks05(key) => key.get_group()
->>>>>>> 440e657c
         }
     }
 
     pub fn get_threshold(&self) -> u16 {
         match self {
-<<<<<<< HEAD
-            PrivateKey::Sg02(key) => key.get_threshold()
-        }
-    }
-
-    pub fn get_id(&self) -> u16 {
-        match self {
-            PrivateKey::Sg02(key) => key.get_id()
-=======
             PrivateKey::Sg02(key) => key.get_threshold(),
             PrivateKey::Bz03(key) => key.get_threshold(),
             PrivateKey::Bls04(key) => key.get_threshold(),
             PrivateKey::Cks05(key) => key.get_threshold()
->>>>>>> 440e657c
         }
     }
 
     pub fn get_public_key(&self) -> PublicKey {
         match self {
-<<<<<<< HEAD
-            PrivateKey::Sg02(key) => PublicKey::Sg02(key.get_public_key()) 
-=======
             PrivateKey::Sg02(key) => PublicKey::Sg02(key.get_public_key()),
             PrivateKey::Bz03(key) => PublicKey::Bz03(key.get_public_key()),
             PrivateKey::Bls04(key) => PublicKey::Bls04(key.get_public_key()),
             PrivateKey::Cks05(key) => PublicKey::Cks05(key.get_public_key())
->>>>>>> 440e657c
         }
     }
 
     pub fn serialize(&self) -> Result<Vec<u8>, rasn::ber::enc::Error> {
-<<<<<<< HEAD
-        match self {
-            PrivateKey::Sg02(key) => key.serialize()
-        }
-    }
-
-    pub fn deserialize(bytes: &Vec<u8>) -> Self {
-        //TODO: fix
-        PrivateKey::Sg02(Sg02PrivateKey::deserialize(bytes).unwrap())
-    }
-
-}
-
-impl serde::Serialize for PrivateKey {
-    fn serialize<S>(&self, serializer: S) -> Result<S::Ok, S::Error>
-    where S: serde::Serializer {
-        match self.serialize(){
-            // Ok(key_bytes) => { serializer.serialize_bytes(&key_bytes) },
-            Ok(key_bytes) => { 
-                let mut seq = serializer.serialize_seq(Some(key_bytes.len()))?;
-                for element in key_bytes.iter() {
-                    seq.serialize_element(element)?;
-                }
-                seq.end()
-            },
-            Err(err) => { Err(serde::ser::Error::custom(format!("Could not serialize PrivateKey. err: {:?}", err))) }
-        }
+        encode(self)
+    }
+
+    pub fn deserialize(bytes: &Vec<u8>) -> Result<Self, ThresholdCryptoError> {
+        let key = decode::<Self>(bytes);
+        if key.is_err() {
+            return Err(ThresholdCryptoError::DeserializationFailed)
+        }
+
+        return Ok(key.unwrap());
     }
 }
 
@@ -202,18 +148,6 @@
         }
         let key = PrivateKey::deserialize(&key_vec);  //TODO: fix
         Ok(key)
-=======
-        encode(self)
-    }
-
-    pub fn deserialize(bytes: &Vec<u8>) -> Result<Self, ThresholdCryptoError> {
-        let key = decode::<Self>(bytes);
-        if key.is_err() {
-            return Err(ThresholdCryptoError::DeserializationFailed)
-        }
-
-        return Ok(key.unwrap());
->>>>>>> 440e657c
     }
 }
 
@@ -263,11 +197,7 @@
 impl Encode for PrivateKey {
     fn encode_with_tag<E: Encoder>(&self, encoder: &mut E, tag: rasn::Tag) -> Result<(), E::Error> {
         match self  {
-<<<<<<< HEAD
-            Self::Sg02(key) => {
-=======
             Self::Bls04(key) => {
->>>>>>> 440e657c
                 encoder.encode_sequence(tag, |sequence| {
                     (ThresholdScheme::get_id(&ThresholdScheme::Bls04)).encode(sequence)?;
                     key.serialize().unwrap().encode(sequence)?;
@@ -306,9 +236,6 @@
 #[derive(AsnType, Clone, PartialEq)]
 #[rasn(enumerated)]
 pub enum PublicKey {
-<<<<<<< HEAD
-    Sg02(Sg02PublicKey)
-=======
     Sg02(Sg02PublicKey),
     Bz03(Bz03PublicKey),
     Bls04(Bls04PublicKey),
@@ -386,63 +313,37 @@
             },
         }
     }
->>>>>>> 440e657c
 }
 
 impl PublicKey {
     pub fn get_scheme(&self) -> ThresholdScheme {
         match self {
-<<<<<<< HEAD
-            PublicKey::Sg02(key) => ThresholdScheme::Sg02
-=======
             PublicKey::Sg02(_key) => ThresholdScheme::Sg02,
             PublicKey::Bz03(_key) => ThresholdScheme::Bz03,
             PublicKey::Bls04(_key) => ThresholdScheme::Bls04,
             PublicKey::Cks05(_key) => ThresholdScheme::Cks05,
->>>>>>> 440e657c
         }
     }
 
     pub fn get_group(&self) -> Group {
         match self {
-<<<<<<< HEAD
-            PublicKey::Sg02(key) => key.get_group()
-=======
             PublicKey::Sg02(key) => key.get_group(),
             PublicKey::Bz03(key) => key.get_group(),
             PublicKey::Bls04(key) => key.get_group(),
             PublicKey::Cks05(key) => key.get_group(),
->>>>>>> 440e657c
         }
     }
 
     pub fn get_threshold(&self) -> u16 {
         match self {
-<<<<<<< HEAD
-            PublicKey::Sg02(key) => key.get_threshold()
-=======
             PublicKey::Sg02(key) => key.get_threshold(),
             PublicKey::Bz03(key) => key.get_threshold(),
             PublicKey::Bls04(key) => key.get_threshold(),
             PublicKey::Cks05(key) => key.get_threshold(),
->>>>>>> 440e657c
         }
     }
 
     pub fn serialize(&self) -> Result<Vec<u8>, rasn::ber::enc::Error> {
-<<<<<<< HEAD
-        match self {
-            PublicKey::Sg02(key) => key.serialize()
-        }
-    }
-
-    pub fn deserialize(bytes: &Vec<u8>) -> Result<Self, TcError> {
-        //TODO: fix
-        let pk = Sg02PublicKey::deserialize(bytes);
-        match pk {
-            Ok(res) => Ok(PublicKey::Sg02(res)),
-            Err(err) => return Err(TcError::DeserializationFailed)
-=======
         encode(self)
     }
 
@@ -450,7 +351,6 @@
         let key = decode::<Self>(bytes);
         if key.is_err() {
             return Err(ThresholdCryptoError::DeserializationFailed)
->>>>>>> 440e657c
         }
 
         return Ok(key.unwrap());
@@ -463,9 +363,6 @@
     pub fn generate_keys(k: usize, n: usize, rng: &mut RNG, scheme: &ThresholdScheme, group: &Group) -> Result<Vec<PrivateKey>, ThresholdCryptoError> {
         match scheme {
             ThresholdScheme::Bz03 => {
-<<<<<<< HEAD
-                todo!();
-=======
                 if !group.supports_pairings() {
                     return Err(ThresholdCryptoError::CurveDoesNotSupportPairings);
                 }
@@ -483,7 +380,6 @@
                 }
 
                 return Result::Ok(private_keys);
->>>>>>> 440e657c
             },
 
             ThresholdScheme::Sg02 => {
@@ -498,24 +394,13 @@
                 let public_key = Sg02PublicKey::new(n, k, group, &y,&h, &g_bar );
 
                 for i in 0..shares.len() {
-<<<<<<< HEAD
-                    privateKeys.push(PrivateKey::Sg02(Sg02PrivateKey::new((i+1).try_into().unwrap(), &shares[i], &publicKey)))
-=======
                     private_keys.push(PrivateKey::Sg02(Sg02PrivateKey::new((i+1).try_into().unwrap(), &shares[i], &public_key)))
->>>>>>> 440e657c
                 }
 
                 return Result::Ok(private_keys);
             },
 
             ThresholdScheme::Bls04 => {
-<<<<<<< HEAD
-                todo!();
-            },
-
-            ThresholdScheme::Cks05 => {
-                todo!();
-=======
                 if !group.supports_pairings() {
                     return Err(ThresholdCryptoError::CurveDoesNotSupportPairings);
                 }
@@ -551,7 +436,6 @@
 
                 return Ok(private_keys);
 
->>>>>>> 440e657c
             },
 
             ThresholdScheme::Frost => {
