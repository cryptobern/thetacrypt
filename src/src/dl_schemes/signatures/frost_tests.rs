use crate::{dl_schemes::signatures::frost::FrostThresholdSignature, rand::{RNG, RngAlgorithm}, proto::scheme_types::{Group, ThresholdScheme}, interface::{ThresholdSignatureParams, ThresholdSignature}, keys::KeyGenerator};


#[test]
fn test_key_generation() {
    let keys = FrostThresholdSignature::generate_keys(3, 5, &mut RNG::new(RngAlgorithm::MarsagliaZaman), &Group::Bls12381).unwrap();
    assert!(keys.len() == 5);
}

#[test]
<<<<<<< HEAD
fn test_signature() {
    let keys = KeyGenerator::generate_keys(3, 5, &mut RNG::new(RngAlgorithm::MarsagliaZaman), &ThresholdScheme::Frost, &Group::Bls12381, &Option::None).unwrap();
    let mut params = ThresholdSignatureParams::new();
    let msg: Vec<u8> = String::from("plaintext message").as_bytes().to_vec();
    let label = b"Label";
    let sig_share = ThresholdSignature::partial_sign(&msg, label, &keys[0], &mut params).unwrap();
    assert!(true);
=======
fn test_sign() {
    let k = 3;
    let keys = FrostThresholdSignature::generate_keys(k, 5, &mut RNG::new(RngAlgorithm::MarsagliaZaman), &Group::Bls12381).unwrap();
    let mut commits = Vec::new();
    let mut shares = Vec::new();
    let msg = b"Test message!";
    let pk = &keys[0].get_public_key();

    let mut instances = Vec::new();

    for i in 0..k {
        instances.push(FrostThresholdSignature::commit(&keys[i], &mut RNG::new(RngAlgorithm::MarsagliaZaman)));
        commits.push(instances[i].get_commitment().clone());
    }

    for i in 0..k {
        println!("{}", commits[i].get_id());
    }

    for i in 0..k {
        shares.push(FrostThresholdSignature::partial_sign(&keys[i], msg, &commits, &mut instances[i]).unwrap());
        println!("{}", FrostThresholdSignature::verify_share(&shares[i], pk, &instances[i], msg).unwrap());
    }

    let signature = FrostThresholdSignature::aggregate(&instances[0], &shares).unwrap();
    println!("{}", FrostThresholdSignature::verify(&signature, pk, msg));
>>>>>>> c74adc38
}<|MERGE_RESOLUTION|>--- conflicted
+++ resolved
@@ -1,4 +1,4 @@
-use crate::{dl_schemes::signatures::frost::FrostThresholdSignature, rand::{RNG, RngAlgorithm}, proto::scheme_types::{Group, ThresholdScheme}, interface::{ThresholdSignatureParams, ThresholdSignature}, keys::KeyGenerator};
+use crate::{dl_schemes::signatures::frost::FrostThresholdSignature, rand::{RNG, RngAlgorithm}, proto::scheme_types::Group};
 
 
 #[test]
@@ -8,15 +8,6 @@
 }
 
 #[test]
-<<<<<<< HEAD
-fn test_signature() {
-    let keys = KeyGenerator::generate_keys(3, 5, &mut RNG::new(RngAlgorithm::MarsagliaZaman), &ThresholdScheme::Frost, &Group::Bls12381, &Option::None).unwrap();
-    let mut params = ThresholdSignatureParams::new();
-    let msg: Vec<u8> = String::from("plaintext message").as_bytes().to_vec();
-    let label = b"Label";
-    let sig_share = ThresholdSignature::partial_sign(&msg, label, &keys[0], &mut params).unwrap();
-    assert!(true);
-=======
 fn test_sign() {
     let k = 3;
     let keys = FrostThresholdSignature::generate_keys(k, 5, &mut RNG::new(RngAlgorithm::MarsagliaZaman), &Group::Bls12381).unwrap();
@@ -43,5 +34,4 @@
 
     let signature = FrostThresholdSignature::aggregate(&instances[0], &shares).unwrap();
     println!("{}", FrostThresholdSignature::verify(&signature, pk, msg));
->>>>>>> c74adc38
 }