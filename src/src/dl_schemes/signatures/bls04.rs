#![allow(non_snake_case)]
#![allow(non_camel_case_types)]
#![allow(clippy::many_single_char_names)]
#![allow(clippy::zero_prefixed_literal)]

use derive::{PublicKey, PrivateKey, Serializable, DlShare};
use mcore::hash256::HASH256;
use rasn::{AsnType, Encode, Decode};

use crate::{group::{GroupElement}, dl_schemes::{bigint::BigImpl, common::interpolate}, interface::{ThresholdSignatureParams, DlShare, Serializable, ThresholdCryptoError}, proto::scheme_types::{Group, ThresholdScheme}};

pub struct Bls04ThresholdSignature {
    g: GroupElement
}

#[derive(Clone, AsnType, Serializable)]
pub struct Bls04PublicKey {
    group: Group,
    n: u16,
    k: u16,
    y: GroupElement,
    verification_key:Vec<GroupElement>
}  

impl Bls04PublicKey {
    pub fn new(group: &Group, n:usize, k:usize, y: &GroupElement, verification_key: &Vec<GroupElement>) -> Self {
        Self {group:group.clone(), n:n as u16, k:k as u16, y:y.clone(), verification_key:verification_key.clone()}
    }

    pub fn get_order(&self) -> BigImpl {
        self.y.get_order()
    }

    pub fn get_group(&self) -> Group {
        self.group.clone()
    }

    pub fn get_threshold(&self) -> u16 {
        self.k
    }

    pub fn get_n(&self) -> u16  {
        self.n
    }
}

impl PartialEq for Bls04PublicKey {
    fn eq(&self, other: &Self) -> bool {
        self.n == other.n && self.k == other.k && self.y == other.y && self.verification_key.eq(&other.verification_key)
    }
}

impl Encode for Bls04PublicKey {
    fn encode_with_tag<E: rasn::Encoder>(&self, encoder: &mut E, tag: rasn::Tag) -> Result<(), E::Error> {
        encoder.encode_sequence(tag, |sequence| {
            self.get_group().get_code().encode(sequence)?;
            self.n.encode(sequence)?;
            self.k.encode(sequence)?;
            self.y.to_bytes().encode(sequence)?;
            for i in 0..self.verification_key.len() {
                self.verification_key[i].to_bytes().encode(sequence)?;
            }
            Ok(())
        })?;

        Ok(())
    }
}

impl Decode for Bls04PublicKey {
    fn decode_with_tag<D: rasn::Decoder>(decoder: &mut D, tag: rasn::Tag) -> Result<Self, D::Error> {
        decoder.decode_sequence(tag, |sequence| {
            let group = Group::from_code(u8::decode(sequence)?);
            let n = u16::decode(sequence)?;
            let k = u16::decode(sequence)?;
            let y_b = Vec::<u8>::decode(sequence)?;
            let mut verification_key = Vec::new();

            for _i in 0..n {
                let bytes = Vec::<u8>::decode(sequence)?;
                verification_key.push(GroupElement::from_bytes(&bytes, &group, Option::None));
            }

            let y = GroupElement::from_bytes(&y_b, &group, Option::Some(0));

            Ok(Self{group, n, k, y, verification_key})
        })
    }
}


#[derive(Clone, AsnType, Serializable, PartialEq)]
pub struct Bls04PrivateKey {
    id: u16,
    xi: BigImpl,
    pubkey: Bls04PublicKey
}

impl Bls04PrivateKey {
    pub fn get_order(&self) -> BigImpl {
        self.pubkey.get_order()
    }

    pub fn get_id(&self) -> u16 {
        self.id
    }

    pub fn get_threshold(&self) -> u16 {
        self.pubkey.k
    }

    pub fn get_group(&self) -> Group {
        self.pubkey.get_group()
    }

    pub fn new(id:u16, xi: &BigImpl, pubkey: &Bls04PublicKey) -> Self {
        Self {id:id.clone(), xi:xi.clone(), pubkey:pubkey.clone()}
    }

    pub fn get_public_key(&self) -> Bls04PublicKey {
        self.pubkey.clone()
    }
}

impl Encode for Bls04PrivateKey {
    fn encode_with_tag<E: rasn::Encoder>(&self, encoder: &mut E, tag: rasn::Tag) -> Result<(), E::Error> {
        encoder.encode_sequence(tag, |sequence| {
            self.id.encode(sequence)?;
            self.xi.to_bytes().encode(sequence)?;
            self.pubkey.encode(sequence)?;
            Ok(())
        })?;

        Ok(())
    }
}

impl Decode for Bls04PrivateKey {
    fn decode_with_tag<D: rasn::Decoder>(decoder: &mut D, tag: rasn::Tag) -> Result<Self, D::Error> {
        decoder.decode_sequence(tag, |sequence| {
            let id = u16::decode(sequence)?;
            let xi_bytes:Vec<u8> = Vec::<u8>::decode(sequence)?.into();
            let pubkey = Bls04PublicKey::decode(sequence)?;
            let xi = BigImpl::from_bytes(&pubkey.group, &xi_bytes);

            Ok(Self {id, xi, pubkey})
        })
    }
}

#[derive(Clone, AsnType, DlShare, Serializable, PartialEq)]
pub struct Bls04SignatureShare {
    group:Group,
    id:u16,
    label:Vec<u8>,
    data:GroupElement // ECP2
}

impl Bls04SignatureShare {
    pub fn get_data(&self) -> GroupElement { self.data.clone() }
    pub fn get_label(&self) -> Vec<u8> { self.label.clone() }
    pub fn get_scheme(&self) -> ThresholdScheme { ThresholdScheme::Bls04 }
    pub fn get_group(&self) -> Group { self.data.get_group() }
}

impl Encode for Bls04SignatureShare {
    fn encode_with_tag<E: rasn::Encoder>(&self, encoder: &mut E, tag: rasn::Tag) -> Result<(), E::Error> {
        encoder.encode_sequence(tag, |sequence| {
            self.group.get_code().encode(sequence)?;
            self.id.encode(sequence)?;
            self.label.encode(sequence)?;
            self.data.to_bytes().encode(sequence)?;
            Ok(())
        })?;

        Ok(())
    }
}

impl Decode for Bls04SignatureShare {
    fn decode_with_tag<D: rasn::Decoder>(decoder: &mut D, tag: rasn::Tag) -> Result<Self, D::Error> {
        decoder.decode_sequence(tag, |sequence| {
            let group = Group::from_code(u8::decode(sequence)?);
            let id = u16::decode(sequence)?;
            let label = Vec::<u8>::decode(sequence)?;
            let bytes = Vec::<u8>::decode(sequence)?;

            let data = GroupElement::from_bytes(&bytes, &group, Option::Some(1));

            Ok(Self {group, id, label, data})
        })
    }
}

#[derive(Clone, AsnType, Serializable, PartialEq)]
pub struct Bls04SignedMessage {
    group: Group,
    msg: Vec<u8>,
    sig: GroupElement // ECP2
}

impl Bls04SignedMessage {
    pub fn get_sig(&self) -> GroupElement { self.sig.clone() }
    pub fn get_group(&self) -> Group { self.group.clone() }
}

impl Encode for Bls04SignedMessage {
    fn encode_with_tag<E: rasn::Encoder>(&self, encoder: &mut E, tag: rasn::Tag) -> Result<(), E::Error> {
        encoder.encode_sequence(tag, |sequence| {
            self.group.get_code().encode(sequence)?;
            self.msg.encode(sequence)?;
            self.sig.to_bytes().encode(sequence)?;
            Ok(())
        })?;

        Ok(())
    }
}

impl Decode for Bls04SignedMessage {
    fn decode_with_tag<D: rasn::Decoder>(decoder: &mut D, tag: rasn::Tag) -> Result<Self, D::Error> {
        decoder.decode_sequence(tag, |sequence| {
            let group = Group::from_code(u8::decode(sequence)?);
            let msg:Vec<u8> = Vec::<u8>::decode(sequence)?.into();
            let bytes = Vec::<u8>::decode(sequence)?;
            let sig = GroupElement::from_bytes(&bytes, &group, Option::Some(1));

            Ok(Self {group, msg, sig})
        })
    }
}

impl Bls04ThresholdSignature {
    pub fn verify(sig: &Bls04SignedMessage, pk: &Bls04PublicKey) -> Result<bool, ThresholdCryptoError> {
        GroupElement::ddh(&H(&sig.msg, &pk.get_group()), &pk.y ,&sig.sig, &GroupElement::new(&sig.get_group()))
    }

    pub fn partial_sign(msg: &[u8], label: &[u8], sk: &Bls04PrivateKey, _params: &mut ThresholdSignatureParams) -> Bls04SignatureShare {
        let mut data = H(&msg, &sk.get_group());
        data.pow(&sk.xi);

        Bls04SignatureShare{ group:data.get_group(), id: sk.id, label:label.to_vec(), data:data }
    }

    pub fn verify_share(share: &Bls04SignatureShare, msg: &[u8], pk: &Bls04PublicKey) -> Result<bool, ThresholdCryptoError> {
        GroupElement::ddh(&H(&msg, &share.get_group()), &pk.verification_key[(share.id - 1) as usize], &share.data, &GroupElement::new(&share.get_group()))
    }

    pub fn assemble(shares: &Vec<Bls04SignatureShare>, msg: &[u8], _pk: &Bls04PublicKey) -> Bls04SignedMessage {
        let sig = interpolate(&shares);
<<<<<<< HEAD
        Bls04SignedMessage{sig:sig, msg:msg.to_vec() } 
    }
}

impl<D:DlDomain> Bls04ThresholdSignature<D> {
    pub fn generate_keys(k: usize, n: usize, domain: D, rng: &mut RNG) -> Vec<Bls04PrivateKey<D>> {
        let keys = DlKeyGenerator::generate_keys(k, n, rng, &DlScheme::Bls04(domain));
        unwrap_keys!(keys, DlPrivateKey::Bls04)
=======
        Bls04SignedMessage{group: sig.get_group(), sig:sig, msg:msg.to_vec() } 
>>>>>>> 440e657c
    }
}

fn H(m: &[u8], group:&Group) -> GroupElement {
    let q = group.get_order();

    let mut hash = HASH256::new();
    hash.process_array(&m);
    let h = hash.hash();

    let mut buf = Vec::new();
    buf = [&buf[..], &h].concat();
    
    let nbits = q.nbytes()*8;
    
    if nbits > buf.len()*4 {
        let mut g:[u8;32];
        for i in 1..(((nbits - buf.len()*4)/buf.len()*8) as f64).ceil() as isize {
            g = h.clone();
            hash.process_array(&[&g[..], &(i.to_ne_bytes()[..])].concat());
            g = hash.hash();
            buf = [&buf[..], &g].concat();
        }
    }

    let mut res = BigImpl::from_bytes(&group, &buf);
    res.rmod(&group.get_order());

    GroupElement::new_pow_big_ecp2(&group, &res)
}<|MERGE_RESOLUTION|>--- conflicted
+++ resolved
@@ -248,18 +248,7 @@
 
     pub fn assemble(shares: &Vec<Bls04SignatureShare>, msg: &[u8], _pk: &Bls04PublicKey) -> Bls04SignedMessage {
         let sig = interpolate(&shares);
-<<<<<<< HEAD
-        Bls04SignedMessage{sig:sig, msg:msg.to_vec() } 
-    }
-}
-
-impl<D:DlDomain> Bls04ThresholdSignature<D> {
-    pub fn generate_keys(k: usize, n: usize, domain: D, rng: &mut RNG) -> Vec<Bls04PrivateKey<D>> {
-        let keys = DlKeyGenerator::generate_keys(k, n, rng, &DlScheme::Bls04(domain));
-        unwrap_keys!(keys, DlPrivateKey::Bls04)
-=======
         Bls04SignedMessage{group: sig.get_group(), sig:sig, msg:msg.to_vec() } 
->>>>>>> 440e657c
     }
 }
 
