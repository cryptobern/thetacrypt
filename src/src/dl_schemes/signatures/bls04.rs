#![allow(non_snake_case)]
#![allow(non_camel_case_types)]
#![allow(clippy::many_single_char_names)]
#![allow(clippy::zero_prefixed_literal)]

use derive::{PublicKey, PrivateKey, Serializable, DlShare};
use mcore::hash256::HASH256;
use rasn::{AsnType, Encode, Decode};

use crate::{group::{GroupElement}, dl_schemes::{common::interpolate}, interface::{ThresholdSignatureParams, DlShare, Serializable, ThresholdCryptoError}, proto::scheme_types::{Group, ThresholdScheme}};
use crate::dl_schemes::bigint::BigImpl;
pub struct Bls04ThresholdSignature {
    g: GroupElement
}

#[derive(Clone, Debug, AsnType, Serializable)]
pub struct Bls04PublicKey {
    group: Group,
    n: u16,
    k: u16,
    y: GroupElement,
    verification_key:Vec<GroupElement>
}  

impl Bls04PublicKey {
    pub fn new(group: &Group, n:usize, k:usize, y: &GroupElement, verification_key: &Vec<GroupElement>) -> Self {
        Self {group:group.clone(), n:n as u16, k:k as u16, y:y.clone(), verification_key:verification_key.clone()}
    }

    pub fn get_order(&self) -> BigImpl {
        self.y.get_order()
    }

    pub fn get_group(&self) -> Group {
        self.group.clone()
    }

    pub fn get_threshold(&self) -> u16 {
        self.k
    }

    pub fn get_n(&self) -> u16  {
        self.n
    }
}

impl PartialEq for Bls04PublicKey {
    fn eq(&self, other: &Self) -> bool {
        self.n == other.n && self.k == other.k && self.y == other.y && self.verification_key.eq(&other.verification_key)
    }
}

impl Encode for Bls04PublicKey {
    fn encode_with_tag<E: rasn::Encoder>(&self, encoder: &mut E, tag: rasn::Tag) -> Result<(), E::Error> {
        encoder.encode_sequence(tag, |sequence| {
            self.get_group().get_code().encode(sequence)?;
            self.n.encode(sequence)?;
            self.k.encode(sequence)?;
            self.y.to_bytes().encode(sequence)?;
            for i in 0..self.verification_key.len() {
                self.verification_key[i].to_bytes().encode(sequence)?;
            }
            Ok(())
        })?;

        Ok(())
    }
}

impl Decode for Bls04PublicKey {
    fn decode_with_tag<D: rasn::Decoder>(decoder: &mut D, tag: rasn::Tag) -> Result<Self, D::Error> {
        decoder.decode_sequence(tag, |sequence| {
            let group = Group::from_code(u8::decode(sequence)?);
            let n = u16::decode(sequence)?;
            let k = u16::decode(sequence)?;
            let y_b = Vec::<u8>::decode(sequence)?;
            let mut verification_key = Vec::new();

            for _i in 0..n {
                let bytes = Vec::<u8>::decode(sequence)?;
                verification_key.push(GroupElement::from_bytes(&bytes, &group, Option::None));
            }

            let y = GroupElement::from_bytes(&y_b, &group, Option::Some(0));

            Ok(Self{group, n, k, y, verification_key})
        })
    }
}


#[derive(Clone, Debug, AsnType, Serializable, PartialEq)]
pub struct Bls04PrivateKey {
    id: u16,
    xi: BigImpl,
    pubkey: Bls04PublicKey
}

impl Bls04PrivateKey {
    pub fn get_order(&self) -> BigImpl {
        self.pubkey.get_order()
    }

    pub fn get_id(&self) -> u16 {
        self.id
    }

    pub fn get_threshold(&self) -> u16 {
        self.pubkey.k
    }

    pub fn get_group(&self) -> Group {
        self.pubkey.get_group()
    }

    pub fn new(id:u16, xi: &BigImpl, pubkey: &Bls04PublicKey) -> Self {
        Self {id:id.clone(), xi:xi.clone(), pubkey:pubkey.clone()}
    }

    pub fn get_public_key(&self) -> Bls04PublicKey {
        self.pubkey.clone()
    }
}

impl Encode for Bls04PrivateKey {
    fn encode_with_tag<E: rasn::Encoder>(&self, encoder: &mut E, tag: rasn::Tag) -> Result<(), E::Error> {
        encoder.encode_sequence(tag, |sequence| {
            self.id.encode(sequence)?;
            self.xi.to_bytes().encode(sequence)?;
            self.pubkey.encode(sequence)?;
            Ok(())
        })?;

        Ok(())
    }
}

impl Decode for Bls04PrivateKey {
    fn decode_with_tag<D: rasn::Decoder>(decoder: &mut D, tag: rasn::Tag) -> Result<Self, D::Error> {
        decoder.decode_sequence(tag, |sequence| {
            let id = u16::decode(sequence)?;
            let xi_bytes:Vec<u8> = Vec::<u8>::decode(sequence)?.into();
            let pubkey = Bls04PublicKey::decode(sequence)?;
            let xi = BigImpl::from_bytes(&pubkey.group, &xi_bytes);

            Ok(Self {id, xi, pubkey})
        })
    }
}

#[derive(Clone, AsnType, DlShare, Serializable, PartialEq)]
pub struct Bls04SignatureShare {
    group:Group,
    id:u16,
    label:Vec<u8>,
    data:GroupElement // ECP2
}

impl Bls04SignatureShare {
    pub fn get_label(&self) -> &[u8]{ &self.label }
    pub fn get_scheme(&self) -> ThresholdScheme { ThresholdScheme::Bls04 }
}

impl Encode for Bls04SignatureShare {
    fn encode_with_tag<E: rasn::Encoder>(&self, encoder: &mut E, tag: rasn::Tag) -> Result<(), E::Error> {
        encoder.encode_sequence(tag, |sequence| {
            self.group.get_code().encode(sequence)?;
            self.id.encode(sequence)?;
            self.label.encode(sequence)?;
            self.data.to_bytes().encode(sequence)?;
            Ok(())
        })?;

        Ok(())
    }
}

impl Decode for Bls04SignatureShare {
    fn decode_with_tag<D: rasn::Decoder>(decoder: &mut D, tag: rasn::Tag) -> Result<Self, D::Error> {
        decoder.decode_sequence(tag, |sequence| {
            let group = Group::from_code(u8::decode(sequence)?);
            let id = u16::decode(sequence)?;
            let label = Vec::<u8>::decode(sequence)?;
            let bytes = Vec::<u8>::decode(sequence)?;

            let data = GroupElement::from_bytes(&bytes, &group, Option::Some(1));

            Ok(Self {group, id, label, data})
        })
    }
}

#[derive(Clone, AsnType, Serializable, PartialEq)]
pub struct Bls04Signature {
    group: Group,
    sig: GroupElement // ECP2
}

impl Bls04Signature {
    pub fn get_sig(&self) -> GroupElement { self.sig.clone() }
    pub fn get_group(&self) -> Group { self.group.clone() }
}

impl Encode for Bls04Signature {
    fn encode_with_tag<E: rasn::Encoder>(&self, encoder: &mut E, tag: rasn::Tag) -> Result<(), E::Error> {
        encoder.encode_sequence(tag, |sequence| {
            self.group.get_code().encode(sequence)?;
            self.sig.to_bytes().encode(sequence)?;
            Ok(())
        })?;

        Ok(())
    }
}

impl Decode for Bls04Signature {
    fn decode_with_tag<D: rasn::Decoder>(decoder: &mut D, tag: rasn::Tag) -> Result<Self, D::Error> {
        decoder.decode_sequence(tag, |sequence| {
            let group = Group::from_code(u8::decode(sequence)?);
            let bytes = Vec::<u8>::decode(sequence)?;
            let sig = GroupElement::from_bytes(&bytes, &group, Option::Some(1));

            Ok(Self {group, sig})
        })
    }
}

impl Bls04ThresholdSignature {
    pub fn verify(sig: &Bls04Signature, pk: &Bls04PublicKey, msg:&[u8]) -> Result<bool, ThresholdCryptoError> {
        GroupElement::ddh(&H(&msg, &pk.get_group()), &pk.y ,&sig.sig, &GroupElement::new(&sig.get_group()))
    }

    pub fn partial_sign(msg: &[u8], label: &[u8], sk: &Bls04PrivateKey, _params: &mut ThresholdSignatureParams) -> Bls04SignatureShare {
        let data = H(&msg, &sk.get_group()).pow(&sk.xi);

        Bls04SignatureShare{ group:data.get_group().clone(), id: sk.id, label:label.to_vec(), data:data }
    }

    pub fn verify_share(share: &Bls04SignatureShare, msg: &[u8], pk: &Bls04PublicKey) -> Result<bool, ThresholdCryptoError> {
        GroupElement::ddh(&H(&msg, &share.get_group()), &pk.verification_key[(share.id - 1) as usize], &share.data, &GroupElement::new(&share.get_group()))
    }

    pub fn assemble(shares: &Vec<Bls04SignatureShare>, msg: &[u8], _pk: &Bls04PublicKey) -> Bls04Signature {
        let sig = interpolate(&shares);
<<<<<<< HEAD
        Bls04SignedMessage{group: sig.get_group().clone(), sig:sig, msg:msg.to_vec() } 
=======
        Bls04Signature{group: sig.get_group(), sig:sig } 
>>>>>>> 4a066c4d
    }
}

fn H(m: &[u8], group:&Group) -> GroupElement {
    let q = group.get_order();

    let mut hash = HASH256::new();
    hash.process_array(&m);
    let h = hash.hash();

    let mut buf = Vec::new();
    buf = [&buf[..], &h].concat();
    
    let nbits = q.nbytes()*8;
    
    if nbits > buf.len()*4 {
        let mut g:[u8;32];
        for i in 1..(((nbits - buf.len()*4)/buf.len()*8) as f64).ceil() as isize {
            g = h.clone();
            hash.process_array(&[&g[..], &(i.to_le_bytes()[..])].concat());
            g = hash.hash();
            buf = [&buf[..], &g].concat();
        }
    }

    let mut res = BigImpl::from_bytes(&group, &buf);
    res.rmod(&group.get_order());

    GroupElement::new_pow_big_ecp2(&group, &res)
}<|MERGE_RESOLUTION|>--- conflicted
+++ resolved
@@ -242,11 +242,7 @@
 
     pub fn assemble(shares: &Vec<Bls04SignatureShare>, msg: &[u8], _pk: &Bls04PublicKey) -> Bls04Signature {
         let sig = interpolate(&shares);
-<<<<<<< HEAD
-        Bls04SignedMessage{group: sig.get_group().clone(), sig:sig, msg:msg.to_vec() } 
-=======
-        Bls04Signature{group: sig.get_group(), sig:sig } 
->>>>>>> 4a066c4d
+        Bls04Signature{group: sig.get_group().clone(), sig:sig } 
     }
 }
 
