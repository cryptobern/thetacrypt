use std::mem::ManuallyDrop;

<<<<<<< HEAD
use crate::proto::scheme_types::Group;

use crate::proto::scheme_types::ThresholdScheme;

use crate::{dl_schemes::{dl_groups::{bls12381::{Bls12381, Bls12381BIG}, dl_group::{DlGroup, GroupElement, GroupData}}, bigint::{BigImpl, BigInt}, common::shamir_share, ciphers::sg02::Sg02PublicKey}, rand::{RNG, RngAlgorithm}, interface::{Serializable, ThresholdCipherParams, ThresholdCipher, DecryptionShare, Ciphertext}, keys::{KeyGenerator, PublicKey}};
=======
use crate::{dl_schemes::{bigint::{BigImpl, BigInt}, common::shamir_share, ciphers::sg02::Sg02PublicKey}, rand::{RNG, RngAlgorithm}, interface::{Serializable, ThresholdCipherParams, ThresholdCipher, DecryptionShare, Ciphertext}, keys::{KeyGenerator, PublicKey, PrivateKey}, proto::scheme_types::{ThresholdScheme, Group}};
>>>>>>> 440e657c
use crate::util::{printbinary, hex2string};

use crate::group::{GroupElement};

#[test]
fn test_scheme() {
    let mut params = ThresholdCipherParams::new();
    
<<<<<<< HEAD
    let private_keys = KeyGenerator::generate_keys(3, 5, &mut RNG::new(RngAlgorithm::MarsagliaZaman), &ThresholdScheme::Sg02, &Group::Bls12381);
=======
    let private_keys = KeyGenerator::generate_keys(3, 5, &mut RNG::new(RngAlgorithm::MarsagliaZaman), &ThresholdScheme::Sg02, &Group::Bls12381).unwrap();
>>>>>>> 440e657c
    let public_key = private_keys[0].get_public_key();
    /* Serialisation usage */

    let msg: Vec<u8> = String::from("plaintext").as_bytes().to_vec();
    let label = b"Label";

    let ciphertext = ThresholdCipher::encrypt(&msg, label, &public_key, &mut params).unwrap();
    let mut shares = Vec::new();
    
    for i in 0..3 {
        shares.push(ThresholdCipher::partial_decrypt(&ciphertext, &private_keys[i as usize], &mut params).unwrap());
        assert!(ThresholdCipher::verify_share(&shares[i], &ciphertext, &public_key).unwrap());
    }

    let decrypted = ThresholdCipher::assemble(&shares, &ciphertext).unwrap();
    assert!(msg.eq(&decrypted));
}


#[test]
fn test_public_key_serialization() {
<<<<<<< HEAD
    let mut params = ThresholdCipherParams::new();
    
    let private_keys = KeyGenerator::generate_keys(3, 5, &mut RNG::new(RngAlgorithm::MarsagliaZaman), &ThresholdScheme::Sg02, &Group::Bls12381);
=======
   
    let private_keys = KeyGenerator::generate_keys(3, 5, &mut RNG::new(RngAlgorithm::MarsagliaZaman), &ThresholdScheme::Sg02, &Group::Bls12381).unwrap();
>>>>>>> 440e657c
    let public_key = private_keys[0].get_public_key();
    /* Serialisation usage */

    let public_key_encoded = public_key.serialize().unwrap();
    let public_key_decoded = PublicKey::deserialize(&public_key_encoded).unwrap();
    assert!(public_key.eq(&public_key_decoded));
}

#[test]
fn test_private_key_serialization() {
   
    let private_keys = KeyGenerator::generate_keys(3, 5, &mut RNG::new(RngAlgorithm::MarsagliaZaman), &ThresholdScheme::Sg02, &Group::Bls12381).unwrap();
    let private_key_encoded = private_keys[0].serialize().unwrap();
    let private_key_decoded = PrivateKey::deserialize(&private_key_encoded).unwrap();
    assert!(private_keys[0].eq(&private_key_decoded));
}

#[test]
fn test_share_serialization() {
    let mut params = ThresholdCipherParams::new();
    
<<<<<<< HEAD
    let private_keys = KeyGenerator::generate_keys(3, 5, &mut RNG::new(RngAlgorithm::MarsagliaZaman), &ThresholdScheme::Sg02, &Group::Bls12381);
=======
    let private_keys = KeyGenerator::generate_keys(3, 5, &mut RNG::new(RngAlgorithm::MarsagliaZaman), &ThresholdScheme::Sg02, &Group::Bls12381).unwrap();
>>>>>>> 440e657c
    let public_key = private_keys[0].get_public_key();   

    let msg: Vec<u8> = String::from("plaintext").as_bytes().to_vec();
    let label = b"Label";

    let ciphertext = ThresholdCipher::encrypt(&msg, label, &public_key, &mut params).unwrap();
    let share = ThresholdCipher::partial_decrypt(&ciphertext, &private_keys[0], &mut params).unwrap();

    let share_encoded = share.serialize().unwrap();
    let share_decoded = DecryptionShare::deserialize(&share_encoded).unwrap();
    assert!(share.eq(&share_decoded));
}

#[test]
fn test_ciphertext_serialization() {
    let mut params = ThresholdCipherParams::new();
    
<<<<<<< HEAD
    let private_keys = KeyGenerator::generate_keys(3, 5, &mut RNG::new(RngAlgorithm::MarsagliaZaman), &ThresholdScheme::Sg02, &Group::Bls12381);
=======
    let private_keys = KeyGenerator::generate_keys(3, 5, &mut RNG::new(RngAlgorithm::MarsagliaZaman), &ThresholdScheme::Sg02, &Group::Bls12381).unwrap();
>>>>>>> 440e657c
    let public_key = private_keys[0].get_public_key();

    let msg: Vec<u8> = String::from("plaintext").as_bytes().to_vec();
    let label = b"Label";

    let ciphertext = ThresholdCipher::encrypt(&msg, label, &public_key, &mut params).unwrap();
    let ct_encoded = ciphertext.serialize().unwrap();
    let ct_decoded = Ciphertext::deserialize(&ct_encoded).unwrap();
    assert!(ciphertext.eq(&ct_decoded));
}

#[test]
fn test_invalid_share() {
    let keys = KeyGenerator::generate_keys(3, 5, &mut RNG::new(RngAlgorithm::MarsagliaZaman), &ThresholdScheme::Sg02, &Group::Bls12381).unwrap();
    let mut params = ThresholdCipherParams::new();
    let plaintext: Vec<u8> = String::from("plaintext").as_bytes().to_vec();
    let label = b"Label";
    let mut shares = Vec::new();
    let ciphertext = ThresholdCipher::encrypt(&plaintext, label, &keys[0].get_public_key(), &mut params).unwrap();
    let keys2 = KeyGenerator::generate_keys(3, 5, &mut RNG::new(RngAlgorithm::MarsagliaZaman), &ThresholdScheme::Sg02, &Group::Bls12381).unwrap();

    for i in 0..3 {
        shares.push(ThresholdCipher::partial_decrypt(&ciphertext,&keys2[i as usize], &mut params).unwrap());
        let valid = ThresholdCipher::verify_share(&shares[i as usize], &ciphertext, &keys[0].get_public_key());
        assert!(!valid.unwrap());
    }
}<|MERGE_RESOLUTION|>--- conflicted
+++ resolved
@@ -1,14 +1,6 @@
 use std::mem::ManuallyDrop;
 
-<<<<<<< HEAD
-use crate::proto::scheme_types::Group;
-
-use crate::proto::scheme_types::ThresholdScheme;
-
-use crate::{dl_schemes::{dl_groups::{bls12381::{Bls12381, Bls12381BIG}, dl_group::{DlGroup, GroupElement, GroupData}}, bigint::{BigImpl, BigInt}, common::shamir_share, ciphers::sg02::Sg02PublicKey}, rand::{RNG, RngAlgorithm}, interface::{Serializable, ThresholdCipherParams, ThresholdCipher, DecryptionShare, Ciphertext}, keys::{KeyGenerator, PublicKey}};
-=======
 use crate::{dl_schemes::{bigint::{BigImpl, BigInt}, common::shamir_share, ciphers::sg02::Sg02PublicKey}, rand::{RNG, RngAlgorithm}, interface::{Serializable, ThresholdCipherParams, ThresholdCipher, DecryptionShare, Ciphertext}, keys::{KeyGenerator, PublicKey, PrivateKey}, proto::scheme_types::{ThresholdScheme, Group}};
->>>>>>> 440e657c
 use crate::util::{printbinary, hex2string};
 
 use crate::group::{GroupElement};
@@ -17,11 +9,7 @@
 fn test_scheme() {
     let mut params = ThresholdCipherParams::new();
     
-<<<<<<< HEAD
-    let private_keys = KeyGenerator::generate_keys(3, 5, &mut RNG::new(RngAlgorithm::MarsagliaZaman), &ThresholdScheme::Sg02, &Group::Bls12381);
-=======
     let private_keys = KeyGenerator::generate_keys(3, 5, &mut RNG::new(RngAlgorithm::MarsagliaZaman), &ThresholdScheme::Sg02, &Group::Bls12381).unwrap();
->>>>>>> 440e657c
     let public_key = private_keys[0].get_public_key();
     /* Serialisation usage */
 
@@ -43,14 +31,8 @@
 
 #[test]
 fn test_public_key_serialization() {
-<<<<<<< HEAD
-    let mut params = ThresholdCipherParams::new();
-    
-    let private_keys = KeyGenerator::generate_keys(3, 5, &mut RNG::new(RngAlgorithm::MarsagliaZaman), &ThresholdScheme::Sg02, &Group::Bls12381);
-=======
    
     let private_keys = KeyGenerator::generate_keys(3, 5, &mut RNG::new(RngAlgorithm::MarsagliaZaman), &ThresholdScheme::Sg02, &Group::Bls12381).unwrap();
->>>>>>> 440e657c
     let public_key = private_keys[0].get_public_key();
     /* Serialisation usage */
 
@@ -72,11 +54,7 @@
 fn test_share_serialization() {
     let mut params = ThresholdCipherParams::new();
     
-<<<<<<< HEAD
-    let private_keys = KeyGenerator::generate_keys(3, 5, &mut RNG::new(RngAlgorithm::MarsagliaZaman), &ThresholdScheme::Sg02, &Group::Bls12381);
-=======
     let private_keys = KeyGenerator::generate_keys(3, 5, &mut RNG::new(RngAlgorithm::MarsagliaZaman), &ThresholdScheme::Sg02, &Group::Bls12381).unwrap();
->>>>>>> 440e657c
     let public_key = private_keys[0].get_public_key();   
 
     let msg: Vec<u8> = String::from("plaintext").as_bytes().to_vec();
@@ -94,11 +72,7 @@
 fn test_ciphertext_serialization() {
     let mut params = ThresholdCipherParams::new();
     
-<<<<<<< HEAD
-    let private_keys = KeyGenerator::generate_keys(3, 5, &mut RNG::new(RngAlgorithm::MarsagliaZaman), &ThresholdScheme::Sg02, &Group::Bls12381);
-=======
     let private_keys = KeyGenerator::generate_keys(3, 5, &mut RNG::new(RngAlgorithm::MarsagliaZaman), &ThresholdScheme::Sg02, &Group::Bls12381).unwrap();
->>>>>>> 440e657c
     let public_key = private_keys[0].get_public_key();
 
     let msg: Vec<u8> = String::from("plaintext").as_bytes().to_vec();
