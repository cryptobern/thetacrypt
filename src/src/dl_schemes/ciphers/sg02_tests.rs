--- conflicted
+++ resolved
@@ -9,13 +9,8 @@
 #[test]
 fn test_scheme() {
     let mut params = ThresholdCipherParams::new();
-<<<<<<< HEAD
-    let k = 30;
-    let n = 40;
-=======
     let k = 3;
     let n = 5;
->>>>>>> 4a066c4d
     let private_keys = KeyGenerator::generate_keys(k, n, &mut RNG::new(RngAlgorithm::MarsagliaZaman), &ThresholdScheme::Sg02, &Group::Bls12381, &Option::None).unwrap();
     let public_key = private_keys[0].get_public_key();
     /* Serialisation usage */
