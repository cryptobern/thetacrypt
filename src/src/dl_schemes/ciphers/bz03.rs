#![allow(non_snake_case)]
#![allow(non_camel_case_types)]
#![allow(clippy::many_single_char_names)]
#![allow(clippy::zero_prefixed_literal)]
#![allow(dead_code)]

use chacha20poly1305::{ChaCha20Poly1305, Key, Nonce}; 
use chacha20poly1305::aead::{Aead, NewAead};
use derive::{PublicKey, PrivateKey, DlShare, Ciphertext, Serializable};
use mcore::bls12381::big;
use mcore::hash256::*;
use rasn::{AsnType, Tag, Encode, Decode};

use crate::dl_schemes::bigint::*;
use crate::dl_schemes::{common::*};
use crate::group::{GroupElement};
use crate::interface::{ThresholdCipherParams, ThresholdCryptoError, DlShare};
use crate::proto::scheme_types::{Group, ThresholdScheme};
use crate::rand::RNG;


#[derive(Clone, AsnType, Serializable)]
pub struct Bz03PublicKey {
    n: u16,
    k: u16,
    group: Group,
    y: GroupElement, //ECP2
    verification_key: Vec<GroupElement>
}

impl Bz03PublicKey {
    pub fn new(group: &Group, n: usize, k: usize, y: &GroupElement, verification_key: &Vec<GroupElement>) -> Self {
        Self { group: group.clone(), n:n as u16, k:k as u16, y:y.clone(), verification_key:verification_key.clone()}
    }

    pub fn get_order(&self) -> BigImpl {
        self.y.get_order()
    }

    pub fn get_group(&self) -> Group {
        self.group.clone()
    }

    pub fn get_threshold(&self) -> u16 {
        self.k
    }

    pub fn get_n(&self) -> u16  {
        self.n
    }
}

impl Encode for Bz03PublicKey {
    fn encode_with_tag<E: rasn::Encoder>(&self, encoder: &mut E, tag: Tag) -> Result<(), E::Error> {
        encoder.encode_sequence(tag, |sequence| {
            self.n.encode(sequence)?;
            self.k.encode(sequence)?;
            self.group.get_code().encode(sequence)?;
            self.y.to_bytes().encode(sequence)?;

            for i in 0..self.verification_key.len() {
                self.verification_key[i].to_bytes().encode(sequence)?;
            }

            Ok(())
        })?;

        Ok(())
    }
}

impl Decode for Bz03PublicKey {
    fn decode_with_tag<D: rasn::Decoder>(decoder: &mut D, tag: Tag) -> Result<Self, D::Error> {
        decoder.decode_sequence(tag, |sequence| {
            let n = u16::decode(sequence)?;
            let k = u16::decode(sequence)?;

            let code = u8::decode(sequence)?;
            let group = Group::from_code(code);
            let y_b = Vec::<u8>::decode(sequence)?;
            let y = GroupElement::from_bytes(&y_b, &group, Option::Some(1));

            let mut verificationKey = Vec::<GroupElement>::new();
            for _i in 0..n {
                let bytes = Vec::<u8>::decode(sequence)?;
                verificationKey.push(GroupElement::from_bytes(&bytes, &group, Option::None));
            }

            Ok(Self{n, k, y, group, verification_key: verificationKey})
        })
    }
}

impl PartialEq for Bz03PublicKey {
    fn eq(&self, other: &Self) -> bool {
        self.y.eq(&other.y) && self.verification_key.eq(&other.verification_key)
    }
}

#[derive(Clone, AsnType, Serializable)]
pub struct Bz03PrivateKey {
    id: u16,
    xi: BigImpl,
    pubkey: Bz03PublicKey
}

impl Bz03PrivateKey {
    pub fn new(id: u16, xi: &BigImpl, pubkey: &Bz03PublicKey) -> Self {
        Self {id, xi:xi.clone(), pubkey:pubkey.clone()}
    }

    pub fn get_public_key(&self) -> Bz03PublicKey {
        self.pubkey.clone()
    }

    pub fn get_order(&self) -> BigImpl {
        self.get_group().get_order()
    }

    pub fn get_group(&self) -> Group {
        self.pubkey.get_group()
    }

    pub fn get_threshold(&self) -> u16 {
        self.pubkey.get_threshold()
    }

    pub fn get_n(&self) -> u16  {
        self.pubkey.get_n()
    }
}


impl Encode for Bz03PrivateKey {
    fn encode_with_tag<E: rasn::Encoder>(&self, encoder: &mut E, tag: Tag) -> Result<(), E::Error> {
        encoder.encode_sequence(tag, |sequence| {
            self.id.encode(sequence)?;
            self.xi.to_bytes().encode(sequence)?;
            self.pubkey.encode(sequence)?;
            Ok(())
        })?;

        Ok(())
    }
}

impl Decode for Bz03PrivateKey {
    fn decode_with_tag<D: rasn::Decoder>(decoder: &mut D, tag: Tag) -> Result<Self, D::Error> {
        decoder.decode_sequence(tag, |sequence| {
            let id = u16::decode(sequence)?;
            let xi_bytes:Vec<u8> = Vec::<u8>::decode(sequence)?.into();
            let pubkey = Bz03PublicKey::decode(sequence)?;
            let xi = BigImpl::from_bytes(&pubkey.group, &xi_bytes);

            Ok(Self {id, xi, pubkey})
        })
    }
}

impl PartialEq for Bz03PrivateKey {
    fn eq(&self, other: &Self) -> bool {
        self.id == other.id && self.xi == other.xi && self.pubkey == other.pubkey
    }
}

#[derive(Clone, AsnType, Serializable)]
pub struct Bz03DecryptionShare{
    group: Group,
    id: u16,
    data: GroupElement
}

impl DlShare for Bz03DecryptionShare {
    fn get_id(&self) -> u16 {
        self.id
    }

    fn get_data(&self) -> GroupElement {
        self.data.clone()
    }

    fn get_group(&self) -> Group {
        self.group.clone()
    }
}

impl Encode for Bz03DecryptionShare {
    fn encode_with_tag<E: rasn::Encoder>(&self, encoder: &mut E, tag: Tag) -> Result<(), E::Error> {
        encoder.encode_sequence(tag, |sequence| {
            self.group.get_code().encode(sequence)?;
            self.id.encode(sequence)?;
            self.data.to_bytes().encode(sequence)?;
            Ok(())
        })?;

        Ok(())
    }
}

impl Decode for Bz03DecryptionShare {
    fn decode_with_tag<D: rasn::Decoder>(decoder: &mut D, tag: Tag) -> Result<Self, D::Error> {
        decoder.decode_sequence(tag, |sequence| {
            let group = Group::from_code(u8::decode(sequence)?);
            let id = u16::decode(sequence)?;
            let bytes = Vec::<u8>::decode(sequence)?;
            let data = GroupElement::from_bytes(&bytes, &group, Option::Some(1));
            Ok(Self {group, id, data})
        })
    }
}

impl PartialEq for Bz03DecryptionShare {
    fn eq(&self, other: &Self) -> bool {
        self.id == other.id && self.data == other.data
    }
}

#[derive(Clone, AsnType, Serializable)]
pub struct Bz03Ciphertext {
    label: Vec<u8>,
    msg: Vec<u8>,
    c_k: Vec<u8>,
    u: GroupElement, //ECP2
    hr: GroupElement
}

impl Bz03Ciphertext {
    pub fn get_msg(&self) -> Vec<u8> { self.msg.clone() }
    pub fn get_label(&self) -> Vec<u8> { self.label.clone() }
    pub fn get_scheme(&self) -> ThresholdScheme { ThresholdScheme::Sg02 }
    pub fn get_group(&self) -> Group { self.u.get_group() }
}

impl Encode for Bz03Ciphertext {
    fn encode_with_tag<E: rasn::Encoder>(&self, encoder: &mut E, tag: Tag) -> Result<(), E::Error> {
        encoder.encode_sequence(tag, |sequence| {
            self.u.get_group().get_code().encode(sequence)?;
            self.label.encode(sequence)?;
            self.msg.encode(sequence)?;
            self.c_k.encode(sequence)?;
            self.u.to_bytes().encode(sequence)?;
            self.hr.to_bytes().encode(sequence)?;
            Ok(())
        })?;

        Ok(())
    }
}

impl  Decode for Bz03Ciphertext {
    fn decode_with_tag<D: rasn::Decoder>(decoder: &mut D, tag: Tag) -> Result<Self, D::Error> {
        decoder.decode_sequence(tag, |sequence| {
            let group = Group::from_code(u8::decode(sequence)?);
            let label:Vec<u8> = Vec::<u8>::decode(sequence)?;
            let msg:Vec<u8> = Vec::<u8>::decode(sequence)?;
            let c_k:Vec<u8> = Vec::<u8>::decode(sequence)?;

            let u_b = Vec::<u8>::decode(sequence)?;
            let u = GroupElement::from_bytes(&u_b, &group, Option::Some(1)); 

            let hr_b = Vec::<u8>::decode(sequence)?;
            let hr = GroupElement::from_bytes(&hr_b, &group, Option::Some(0)); 

            Ok(Self {label, msg, u, c_k, hr})
        })
    }
}

impl PartialEq for Bz03Ciphertext {
    fn eq(&self, other: &Self) -> bool {
        self.label == other.label && self.msg == other.msg && self.c_k == other.c_k && self.u == other.u && self.hr == other.hr
    }
}

pub struct Bz03ThresholdCipher {
    g:u8
}

pub struct Bz03Params {
}

impl Bz03ThresholdCipher {
    pub fn encrypt(msg: &[u8], label: &[u8], pk: &Bz03PublicKey, params: &mut ThresholdCipherParams) -> Bz03Ciphertext {
        let r = BigImpl::new_rand(&pk.get_group(), &pk.get_group().get_order(), &mut params.rng);
        let mut u = GroupElement::new_ecp2(&pk.get_group());
        u.pow(&r);

        let mut rY = pk.y.clone();
        rY.pow(&r);

        let k = gen_symm_key(&mut params.rng);
        let key = Key::from_slice(&k);
        let cipher = ChaCha20Poly1305::new(key);
        let encryption: Vec<u8> = cipher
            .encrypt(Nonce::from_slice(&rY.to_bytes()[0..12]),  msg)
            .expect("encryption failure");
            
        let c_k = xor(g(&rY), (k).to_vec());

        let mut hr = h(&u, &encryption);
        hr.pow(&r);

        let c = Bz03Ciphertext{label:label.to_vec(), msg:encryption, c_k:c_k.to_vec(), u:u, hr:hr};
        c
    }

    pub fn verify_ciphertext(ct: &Bz03Ciphertext, _pk: &Bz03PublicKey) -> Result<bool, ThresholdCryptoError> {
        let h = h(&ct.u, &ct.msg);

        GroupElement::ddh(&ct.u, &h, &GroupElement::new_ecp2(&ct.u.get_group()), &ct.hr)
    }

    pub fn verify_share(share: &Bz03DecryptionShare, ct: &Bz03Ciphertext, pk: &Bz03PublicKey) -> Result<bool, ThresholdCryptoError> {
        GroupElement::ddh(&share.data, &GroupElement::new(&share.group), &ct.u, &pk.verification_key[(&share.id - 1) as usize])
    }

    pub fn partial_decrypt(ct: &Bz03Ciphertext, sk: &Bz03PrivateKey, _params: &mut ThresholdCipherParams) -> Bz03DecryptionShare {
        let mut u = ct.u.clone();
        u.pow(&sk.xi);

        Bz03DecryptionShare {group: u.get_group(), id:sk.id, data: u}
    }

    pub fn assemble(shares: &Vec<Bz03DecryptionShare>, ct: &Bz03Ciphertext) -> Vec<u8> {
        let rY = interpolate(shares);
        
        let k = xor(g(&rY), ct.c_k.clone());
        let key = Key::from_slice(&k);
        let cipher = ChaCha20Poly1305::new(key);
        let msg = cipher
            .decrypt(Nonce::from_slice(&rY.to_bytes()[0..12]), ct.msg.as_ref())
            .expect("decryption failure");

        msg
    }

<<<<<<< HEAD
impl<D:DlDomain> Bz03ThresholdCipher<D> {
    pub fn generate_keys(k: usize, n: usize, domain: D, rng: &mut RNG) -> Vec<Bz03PrivateKey<D>> {
        let keys = DlKeyGenerator::generate_keys(k, n, rng, &DlScheme::Bz03(domain));
        unwrap_keys!(keys, DlPrivateKey::Bz03)
    }
=======
>>>>>>> 440e657c
}

fn h(g: &GroupElement, m: &Vec<u8>) -> GroupElement {
    let bytes  = g.to_bytes();
    
    let mut h = HASH256::new();
    h.process_array(&[&bytes[..], &m[..]].concat());

    let h = [&vec![0;big::MODBYTES - 32][..], &h.hash()[..]].concat();

    let mut s = BigImpl::from_bytes(&g.get_group(),&h);
    s.rmod(&g.get_group().get_order());

    let mut res = GroupElement::new(&g.get_group());
    res.pow(&s);
    res
}

// hash ECP to bit string
fn g(x: &GroupElement) -> Vec<u8> {
    let res = x.to_bytes();

    let mut h = HASH256::new();
    h.process_array(&res);
    
    let r = h.hash().to_vec();
    r
}<|MERGE_RESOLUTION|>--- conflicted
+++ resolved
@@ -334,14 +334,6 @@
         msg
     }
 
-<<<<<<< HEAD
-impl<D:DlDomain> Bz03ThresholdCipher<D> {
-    pub fn generate_keys(k: usize, n: usize, domain: D, rng: &mut RNG) -> Vec<Bz03PrivateKey<D>> {
-        let keys = DlKeyGenerator::generate_keys(k, n, rng, &DlScheme::Bz03(domain));
-        unwrap_keys!(keys, DlPrivateKey::Bz03)
-    }
-=======
->>>>>>> 440e657c
 }
 
 fn h(g: &GroupElement, m: &Vec<u8>) -> GroupElement {
