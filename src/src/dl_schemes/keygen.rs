--- conflicted
+++ resolved
@@ -1,26 +1,19 @@
 use std::convert::TryInto;
 
-<<<<<<< HEAD
-=======
 use rasn::AsnType;
 use rasn::Decode;
 use rasn::Encode;
 use rasn::Encoder;
 use rasn::der::decode;
 
->>>>>>> 880a0413
 use crate::dl_schemes::bigint::*;
 use crate::dl_schemes::common::*;
 use crate::dl_schemes::ciphers::bz03::*;
 use crate::dl_schemes::ciphers::sg02::*;
-<<<<<<< HEAD
-use crate::rand::RNG;
-=======
 use crate::dl_schemes::dl_groups::bls12381::Bls12381;
 use crate::interface::Serializable;
 use crate::rand::RNG;
 use crate::rand::RngAlgorithm;
->>>>>>> 880a0413
 
 use super::DlDomain;
 use super::coins::cks05::Cks05PrivateKey;
@@ -28,12 +21,9 @@
 use super::dl_groups::dl_group::*;
 use super::signatures::bls04::Bls04PrivateKey;
 use super::signatures::bls04::Bls04PublicKey;
-<<<<<<< HEAD
-=======
 use super::signatures::frost::FrostPrivateKey;
 use super::signatures::frost::FrostPublicKey;
 use super::signatures::frost::FrostSignatureShare;
->>>>>>> 880a0413
 
 pub enum DlScheme<D: DlDomain> {
     BZ03(D),
@@ -49,9 +39,6 @@
     BZ03(Bz03PrivateKey<D>),
     SG02(Sg02PrivateKey<D>),
     BLS04(Bls04PrivateKey<D>),
-<<<<<<< HEAD
-    CKS05(Cks05PrivateKey<D>)
-=======
     CKS05(Cks05PrivateKey<D>),
     FROST(FrostPrivateKey<D>)
 }
@@ -137,7 +124,6 @@
             }
         }
     }
->>>>>>> 880a0413
 }
 
 #[macro_export]
@@ -225,14 +211,9 @@
                 let mut privateKeys = Vec::new();
 
                 let publicKey = Cks05PublicKey::new(k as u32, &y,&h);
-<<<<<<< HEAD
 
                 for i in 0..shares.len() {
                     privateKeys.push(DlPrivateKey::CKS05(Cks05PrivateKey::new((i+1) as u32, &shares[i], &publicKey)))
-=======
-
-                for i in 0..shares.len() {
-                    privateKeys.push(DlPrivateKey::CKS05(Cks05PrivateKey::new((i+1) as u32, &shares[i], &publicKey)))
                 }
 
                 return privateKeys;
@@ -249,7 +230,6 @@
 
                 for i in 0..shares.len() {
                     privateKeys.push(DlPrivateKey::FROST(FrostPrivateKey::new((i+1).try_into().unwrap(), &shares[i], &publicKey)))
->>>>>>> 880a0413
                 }
 
                 return privateKeys;
