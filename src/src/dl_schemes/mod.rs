--- conflicted
+++ resolved
@@ -1,23 +1,6 @@
-<<<<<<< HEAD
-// use super::proto::scheme_types::Group;
-
-use self::dl_groups::{dl_group::{DlGroup}, pairing::PairingEngine};
-
-pub mod dl_groups;
-pub mod common;
-pub mod ciphers;
-//pub mod signatures;
-//pub mod coins;
-pub mod bigint;
-
-pub mod pkcs8;
-
-mod keygen_tests;
-=======
 pub mod dl_groups;
 pub mod common;
 pub mod ciphers;
 pub mod signatures;
 pub mod coins;
-pub mod bigint;
->>>>>>> 440e657c
+pub mod bigint;