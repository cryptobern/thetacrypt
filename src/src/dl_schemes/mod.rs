use self::dl_groups::{dl_group::{DlGroup, Group}, pairing::PairingEngine};

pub mod dl_groups;
pub mod common;
pub mod ciphers;
<<<<<<< HEAD
pub mod signatures;
pub mod coins;
pub mod bigint;
=======
//pub mod signatures;
//pub mod coins;
pub mod bigint;

pub mod pkcs8;

mod keygen_tests;
>>>>>>> 880a0413

pub trait DlDomain: PairingEngine {
    fn is_pairing_friendly() -> bool;
    fn name() -> &'static str;
    fn get_type() -> Group;
}<|MERGE_RESOLUTION|>--- conflicted
+++ resolved
@@ -3,11 +3,6 @@
 pub mod dl_groups;
 pub mod common;
 pub mod ciphers;
-<<<<<<< HEAD
-pub mod signatures;
-pub mod coins;
-pub mod bigint;
-=======
 //pub mod signatures;
 //pub mod coins;
 pub mod bigint;
@@ -15,7 +10,6 @@
 pub mod pkcs8;
 
 mod keygen_tests;
->>>>>>> 880a0413
 
 pub trait DlDomain: PairingEngine {
     fn is_pairing_friendly() -> bool;
