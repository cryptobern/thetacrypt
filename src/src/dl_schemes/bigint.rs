--- conflicted
+++ resolved
@@ -10,11 +10,8 @@
 use crate::proto::scheme_types::Group;
 use crate::rand::RNG;
 
-<<<<<<< HEAD
-=======
 use crate::group::{GroupElement};
 
->>>>>>> 440e657c
 /// Wrapper for the different BIG implementations in Miracl Core
 pub trait BigInt: 
     Sized 
@@ -223,15 +220,9 @@
 
     pub fn get_group(&self) -> Group {
         match self {
-<<<<<<< HEAD
-            BigImpl::Bls12381(x) => Group::Bls12381,
-            BigImpl::Bn254(x) => Group::Bn254,
-            BigImpl::Ed25519(x) => Group::Ed25519,
-=======
             BigImpl::Bls12381(_x) => Group::Bls12381,
             BigImpl::Bn254(_x) => Group::Bn254,
             BigImpl::Ed25519(_x) => Group::Ed25519,
->>>>>>> 440e657c
        }
     }
 }
