<<<<<<< HEAD
use crate::{proto::scheme_types::Group, dl_schemes::common::DlDomain};
use derive::Serializable;
use mcore::{bn254::{big::{BIG, MODBYTES}, ecp::ECP, ecp2::ECP2, fp12::FP12, pair, rom}};
use rasn::{Encode, Decode, AsnType, Encoder, types::BitString};
use crate::{dl_schemes::bigint::BigInt, dl_schemes::{ dl_groups::dl_group::*}, rand::RNG};
use crate::dl_schemes::dl_groups::pairing::*;
use crate::dl_schemes::bigint::*;

#[derive(AsnType, Debug, Serializable)]
pub struct Bn254 {
    value: ECP
}

impl Encode for Bn254 {
    fn encode_with_tag<E: Encoder>(&self, encoder: &mut E, tag: rasn::Tag) -> Result<(), E::Error> {
        encoder.encode_sequence(tag, |encoder| {
            self.to_bytes().encode(encoder)?;
            Ok(())
        })?;

        Ok(())
    }
}

impl Decode for Bn254 {
    fn decode_with_tag<D: rasn::Decoder>(decoder: &mut D, tag: rasn::Tag) -> Result<Self, D::Error> {
        let bytes:Vec<u8> = BitString::decode(decoder)?.into();
        Ok(Self::from_bytes(&bytes))
    }
}

impl PartialEq for Bn254 {
    fn eq(&self, other: &Self) -> bool {
        self.value.equals(&other.value)
    }
}

impl PairingEngine for Bn254 {
    type G2 = Bn254ECP2;
    type G3 = Bn254FP12;

    fn pair(g1: &Self::G2, g2: &Self) -> Self::G3 {
        let rhs = pair::ate(&g1.value, &g2.value);
        pair::fexp(&rhs);
        Self::G3 { value: rhs} 
    }

    fn ddh(g1: &Self::G2, g2: &Self, g3:&Self::G2, g4:&Self) -> bool {
        Self::pair(g1, g2).equals(&Self::pair(g3, g4))
    }
}

impl DlDomain for Bn254 {
    fn is_pairing_friendly() -> bool {
        true
    }

    fn name() -> &'static str {
        "Bn254"
    }

    fn get_type() -> Group {
        Group::Bn254
    }
}

impl DlGroup for Bn254 {
    type BigInt = Bn254BIG;
    type DataType = ECP;

    fn new() -> Self {
        Self { value:ECP::generator() }
    }
    
    fn new_pow_big (x: &BigImpl) -> Self {
        if let BigImpl::Bn254(v) = x {
            Self { value:ECP::generator().mul(&v.value)}
        } else {
            panic!("Incompatible big integer implementation!");
        }
    }

    fn new_rand(rng: &mut RNG) -> Self {
        Self::new_pow_big(&BigImpl::Bn254(Self::BigInt { value:BIG::randomnum(&BIG::new_ints(&rom::CURVE_ORDER), rng) }))
    }

    fn new_copy(g: &Self) -> Self {
        Self { value:g.value.clone() }
    }

    fn mul(&mut self, g: &Self) {
        self.value.add(&g.value);
    }

    fn pow (&mut self, x: &BigImpl) {
        if let BigImpl::Bn254(v) = x {
            self.value = self.value.mul(&v.value);
        } else {
            panic!("Incompatible big integer implementation!");
        }
    }

    fn div(&mut self, g: &Self) {
        self.value.sub(&g.value);
    }

    fn set(&mut self, g: &Self::DataType) {
        self.value = g.clone()
    }

    fn to_bytes(&self) -> Vec<u8> {
        let mut buf:Vec<u8> = vec![0;2*MODBYTES + 1];
        self.value.tobytes(&mut buf, true);
        buf
    }

    fn from_bytes(bytes: &[u8]) -> Self {
        Self { value:ECP::frombytes(bytes) }
    }

    fn equals(&self, g: &Self) -> bool {
        self.value.equals(&g.value)
    }

    fn get_order() -> BigImpl {
        Self::BigInt::new_ints(&rom::CURVE_ORDER)
    }

    fn wrp(x: &Self::BigInt) -> BigImpl {
        BigImpl::Bn254(x.clone())    
    }

    fn nbytes() -> usize {
        2*MODBYTES 
    }

    fn to_string(&self) -> String {
        self.value.tostring()
    }

    fn get_name() -> String {
        "bn254".to_string()
    }
}

#[derive(AsnType, Debug, Serializable)]
pub struct Bn254ECP2 {
    value: ECP2
}

impl Encode for Bn254ECP2 {
    fn encode_with_tag<E: Encoder>(&self, encoder: &mut E, tag: rasn::Tag) -> Result<(), E::Error> {
        encoder.encode_sequence(tag, |encoder| {
            self.to_bytes().encode(encoder)?;
            Ok(())
        })?;

        Ok(())
    }
}

impl Decode for Bn254ECP2 {
    fn decode_with_tag<D: rasn::Decoder>(decoder: &mut D, tag: rasn::Tag) -> Result<Self, D::Error> {
        let bytes:Vec<u8> = BitString::decode(decoder)?.into();
        Ok(Self::from_bytes(&bytes))
    }
}

impl DlGroup for Bn254ECP2 {
    type BigInt = Bn254BIG;
    type DataType = ECP2;

    fn new() -> Self {
        Self { value:ECP2::generator() }
    }
    
    fn new_pow_big (x: &BigImpl) -> Self {
        if let BigImpl::Bn254(v) = x {
            Self { value:ECP2::generator().mul(&v.value)}
        } else {
            panic!("Incompatible big integer implementation!");
        }
    }

    fn new_rand(rng: &mut RNG) -> Self {
        Self::new_pow_big(&BigImpl::Bn254(Self::BigInt { value:BIG::randomnum(&BIG::new_ints(&rom::CURVE_ORDER), rng) }))
    }

    fn new_copy(g: &Self) -> Self {
        Self { value:g.value.clone() }
    }

    fn mul(&mut self, g: &Self) {
        self.value.add(&g.value);
    }

    fn pow (&mut self, x: &BigImpl) {
        if let BigImpl::Bn254(v) = x {
            self.value = self.value.mul(&v.value);
        } else {
            panic!("Incompatible big integer implementation!");
        }
    }

    fn div(&mut self, g: &Self) {
        self.value.sub(&g.value);
    }

    fn set(&mut self, g: &Self::DataType) {
        self.value = g.clone()
    }

    fn to_bytes(&self) -> Vec<u8> {
        let mut buf:Vec<u8> = vec![0;2*MODBYTES + 1];
        self.value.tobytes(&mut buf, true);
        buf
    }

    fn from_bytes(bytes: &[u8]) -> Self {
        Self { value:ECP2::frombytes(bytes) }
    }

    fn equals(&self, g: &Self) -> bool {
        self.value.equals(&g.value)
    }

    fn get_order() -> BigImpl {
        Self::BigInt::new_ints(&rom::CURVE_ORDER)
    }

    fn wrp(x: &Self::BigInt) -> BigImpl {
        BigImpl::Bn254(x.clone())    
    }

    fn nbytes() -> usize {
        2*MODBYTES 
    }

    fn to_string(&self) -> String {
        self.value.tostring()
    }

    fn get_name() -> String {
        "bn254".to_string()
    }
}
=======
use std::mem::ManuallyDrop;
>>>>>>> 440e657c

use derive::{Serializable, EcPairingGroupImpl, BigIntegerImpl};
use mcore::{bn254::{big::{BIG, MODBYTES}, ecp::{ECP}, ecp2::ECP2, fp12::FP12, pair, rom}};
use rasn::{AsnType, Decode, Encode, Encoder};
use crate::{dl_schemes::bigint::BigInt, rand::RNG, interface::ThresholdCryptoError, proto::scheme_types::Group, proto::scheme_types::ThresholdScheme};
use crate::dl_schemes::bigint::*;

use crate::group::{GroupElement};

#[repr(C)]
union ECPoint {
    ecp: ManuallyDrop<ECP>,
    ecp2: ManuallyDrop<ECP2>,
    fp12: ManuallyDrop<FP12>
}

impl std::fmt::Debug for ECPoint {
    fn fmt(&self, f: &mut std::fmt::Formatter<'_>) -> std::fmt::Result {
        write!(f, "<ECPoint>")
    }
}

#[derive(Debug, EcPairingGroupImpl)]
pub struct Bn254 {
    i:u8,           /* i indicates whether element is ECP, ECP2 or FP12 */
    value: ECPoint
}

#[derive(Debug, AsnType, Serializable, BigIntegerImpl)]
pub struct Bn254BIG {
    value: BIG
}<|MERGE_RESOLUTION|>--- conflicted
+++ resolved
@@ -1,253 +1,4 @@
-<<<<<<< HEAD
-use crate::{proto::scheme_types::Group, dl_schemes::common::DlDomain};
-use derive::Serializable;
-use mcore::{bn254::{big::{BIG, MODBYTES}, ecp::ECP, ecp2::ECP2, fp12::FP12, pair, rom}};
-use rasn::{Encode, Decode, AsnType, Encoder, types::BitString};
-use crate::{dl_schemes::bigint::BigInt, dl_schemes::{ dl_groups::dl_group::*}, rand::RNG};
-use crate::dl_schemes::dl_groups::pairing::*;
-use crate::dl_schemes::bigint::*;
-
-#[derive(AsnType, Debug, Serializable)]
-pub struct Bn254 {
-    value: ECP
-}
-
-impl Encode for Bn254 {
-    fn encode_with_tag<E: Encoder>(&self, encoder: &mut E, tag: rasn::Tag) -> Result<(), E::Error> {
-        encoder.encode_sequence(tag, |encoder| {
-            self.to_bytes().encode(encoder)?;
-            Ok(())
-        })?;
-
-        Ok(())
-    }
-}
-
-impl Decode for Bn254 {
-    fn decode_with_tag<D: rasn::Decoder>(decoder: &mut D, tag: rasn::Tag) -> Result<Self, D::Error> {
-        let bytes:Vec<u8> = BitString::decode(decoder)?.into();
-        Ok(Self::from_bytes(&bytes))
-    }
-}
-
-impl PartialEq for Bn254 {
-    fn eq(&self, other: &Self) -> bool {
-        self.value.equals(&other.value)
-    }
-}
-
-impl PairingEngine for Bn254 {
-    type G2 = Bn254ECP2;
-    type G3 = Bn254FP12;
-
-    fn pair(g1: &Self::G2, g2: &Self) -> Self::G3 {
-        let rhs = pair::ate(&g1.value, &g2.value);
-        pair::fexp(&rhs);
-        Self::G3 { value: rhs} 
-    }
-
-    fn ddh(g1: &Self::G2, g2: &Self, g3:&Self::G2, g4:&Self) -> bool {
-        Self::pair(g1, g2).equals(&Self::pair(g3, g4))
-    }
-}
-
-impl DlDomain for Bn254 {
-    fn is_pairing_friendly() -> bool {
-        true
-    }
-
-    fn name() -> &'static str {
-        "Bn254"
-    }
-
-    fn get_type() -> Group {
-        Group::Bn254
-    }
-}
-
-impl DlGroup for Bn254 {
-    type BigInt = Bn254BIG;
-    type DataType = ECP;
-
-    fn new() -> Self {
-        Self { value:ECP::generator() }
-    }
-    
-    fn new_pow_big (x: &BigImpl) -> Self {
-        if let BigImpl::Bn254(v) = x {
-            Self { value:ECP::generator().mul(&v.value)}
-        } else {
-            panic!("Incompatible big integer implementation!");
-        }
-    }
-
-    fn new_rand(rng: &mut RNG) -> Self {
-        Self::new_pow_big(&BigImpl::Bn254(Self::BigInt { value:BIG::randomnum(&BIG::new_ints(&rom::CURVE_ORDER), rng) }))
-    }
-
-    fn new_copy(g: &Self) -> Self {
-        Self { value:g.value.clone() }
-    }
-
-    fn mul(&mut self, g: &Self) {
-        self.value.add(&g.value);
-    }
-
-    fn pow (&mut self, x: &BigImpl) {
-        if let BigImpl::Bn254(v) = x {
-            self.value = self.value.mul(&v.value);
-        } else {
-            panic!("Incompatible big integer implementation!");
-        }
-    }
-
-    fn div(&mut self, g: &Self) {
-        self.value.sub(&g.value);
-    }
-
-    fn set(&mut self, g: &Self::DataType) {
-        self.value = g.clone()
-    }
-
-    fn to_bytes(&self) -> Vec<u8> {
-        let mut buf:Vec<u8> = vec![0;2*MODBYTES + 1];
-        self.value.tobytes(&mut buf, true);
-        buf
-    }
-
-    fn from_bytes(bytes: &[u8]) -> Self {
-        Self { value:ECP::frombytes(bytes) }
-    }
-
-    fn equals(&self, g: &Self) -> bool {
-        self.value.equals(&g.value)
-    }
-
-    fn get_order() -> BigImpl {
-        Self::BigInt::new_ints(&rom::CURVE_ORDER)
-    }
-
-    fn wrp(x: &Self::BigInt) -> BigImpl {
-        BigImpl::Bn254(x.clone())    
-    }
-
-    fn nbytes() -> usize {
-        2*MODBYTES 
-    }
-
-    fn to_string(&self) -> String {
-        self.value.tostring()
-    }
-
-    fn get_name() -> String {
-        "bn254".to_string()
-    }
-}
-
-#[derive(AsnType, Debug, Serializable)]
-pub struct Bn254ECP2 {
-    value: ECP2
-}
-
-impl Encode for Bn254ECP2 {
-    fn encode_with_tag<E: Encoder>(&self, encoder: &mut E, tag: rasn::Tag) -> Result<(), E::Error> {
-        encoder.encode_sequence(tag, |encoder| {
-            self.to_bytes().encode(encoder)?;
-            Ok(())
-        })?;
-
-        Ok(())
-    }
-}
-
-impl Decode for Bn254ECP2 {
-    fn decode_with_tag<D: rasn::Decoder>(decoder: &mut D, tag: rasn::Tag) -> Result<Self, D::Error> {
-        let bytes:Vec<u8> = BitString::decode(decoder)?.into();
-        Ok(Self::from_bytes(&bytes))
-    }
-}
-
-impl DlGroup for Bn254ECP2 {
-    type BigInt = Bn254BIG;
-    type DataType = ECP2;
-
-    fn new() -> Self {
-        Self { value:ECP2::generator() }
-    }
-    
-    fn new_pow_big (x: &BigImpl) -> Self {
-        if let BigImpl::Bn254(v) = x {
-            Self { value:ECP2::generator().mul(&v.value)}
-        } else {
-            panic!("Incompatible big integer implementation!");
-        }
-    }
-
-    fn new_rand(rng: &mut RNG) -> Self {
-        Self::new_pow_big(&BigImpl::Bn254(Self::BigInt { value:BIG::randomnum(&BIG::new_ints(&rom::CURVE_ORDER), rng) }))
-    }
-
-    fn new_copy(g: &Self) -> Self {
-        Self { value:g.value.clone() }
-    }
-
-    fn mul(&mut self, g: &Self) {
-        self.value.add(&g.value);
-    }
-
-    fn pow (&mut self, x: &BigImpl) {
-        if let BigImpl::Bn254(v) = x {
-            self.value = self.value.mul(&v.value);
-        } else {
-            panic!("Incompatible big integer implementation!");
-        }
-    }
-
-    fn div(&mut self, g: &Self) {
-        self.value.sub(&g.value);
-    }
-
-    fn set(&mut self, g: &Self::DataType) {
-        self.value = g.clone()
-    }
-
-    fn to_bytes(&self) -> Vec<u8> {
-        let mut buf:Vec<u8> = vec![0;2*MODBYTES + 1];
-        self.value.tobytes(&mut buf, true);
-        buf
-    }
-
-    fn from_bytes(bytes: &[u8]) -> Self {
-        Self { value:ECP2::frombytes(bytes) }
-    }
-
-    fn equals(&self, g: &Self) -> bool {
-        self.value.equals(&g.value)
-    }
-
-    fn get_order() -> BigImpl {
-        Self::BigInt::new_ints(&rom::CURVE_ORDER)
-    }
-
-    fn wrp(x: &Self::BigInt) -> BigImpl {
-        BigImpl::Bn254(x.clone())    
-    }
-
-    fn nbytes() -> usize {
-        2*MODBYTES 
-    }
-
-    fn to_string(&self) -> String {
-        self.value.tostring()
-    }
-
-    fn get_name() -> String {
-        "bn254".to_string()
-    }
-}
-=======
 use std::mem::ManuallyDrop;
->>>>>>> 440e657c
 
 use derive::{Serializable, EcPairingGroupImpl, BigIntegerImpl};
 use mcore::{bn254::{big::{BIG, MODBYTES}, ecp::{ECP}, ecp2::ECP2, fp12::FP12, pair, rom}};
