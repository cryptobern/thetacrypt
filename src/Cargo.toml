[package]
name = "cosmos_crypto"
version = "0.1.0"
edition = "2018"

[dependencies]
time = "0.2.27"
byteorder = "1"
modular = "1.0.0"
rug = "1.13.0"
mcore = {path="mcore", version="0.1.0", features=["std"]}
hex = "=0.3.0"
rand = "0.8.5"
chacha20poly1305 = "=0.9.0"
rasn = "=0.3.1"
gmp-mpfr-sys = "1.4"
derive = { path="derive", version = "0.1.0" }
<<<<<<< HEAD
log = {version="0.4.16"}
serde = { version = "1.0", features = ["derive"] }
prost = "0.10"

[build-dependencies]
tonic-build = "0.7"
=======
serde = { version = "1.0", features = ["derive"] }
prost = "0.10"
>>>>>>> 440e657c

[features]
std = []

[workspace]
members = ["derive", "protocols", "network"]<|MERGE_RESOLUTION|>--- conflicted
+++ resolved
@@ -15,17 +15,8 @@
 rasn = "=0.3.1"
 gmp-mpfr-sys = "1.4"
 derive = { path="derive", version = "0.1.0" }
-<<<<<<< HEAD
-log = {version="0.4.16"}
 serde = { version = "1.0", features = ["derive"] }
 prost = "0.10"
-
-[build-dependencies]
-tonic-build = "0.7"
-=======
-serde = { version = "1.0", features = ["derive"] }
-prost = "0.10"
->>>>>>> 440e657c
 
 [features]
 std = []
