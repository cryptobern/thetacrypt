--- conflicted
+++ resolved
@@ -22,11 +22,8 @@
 theta_proto = {path = "proto", version = "0.1.0"}
 theta_service = {path = "service", version = "0.1.0"}
 theta_network = {path = "network", version = "0.1.0"}
-<<<<<<< HEAD
+terminal-menu = "2.0.6"
 thetacrypt_blockchain_stub = {path = "thetacrypt_blockchain_stub", version = "0.1.0"}
-=======
-terminal-menu = "2.0.6"
->>>>>>> a66eebdd
 theta_events = {path = "events", version = "0.1.0"}
 
 tonic = "0.8"
@@ -66,13 +63,4 @@
 
 [[bin]]
 name = "server"
-path = "bin/server.rs"
-
-[[bin]]
-<<<<<<< HEAD
-name = "theta_blockchain_stub"
-path = "bin/theta_blockchain_stub.rs"
-=======
-name = "key_example"
-path = "bin/key_example.rs"
->>>>>>> a66eebdd
+path = "bin/server.rs"