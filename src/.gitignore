<<<<<<< HEAD
target/
*Cargo.lock
=======
Cargo.lock
target/*
>>>>>>> 880a0413
<|MERGE_RESOLUTION|>--- conflicted
+++ resolved
@@ -1,7 +1,2 @@
-<<<<<<< HEAD
-target/
-*Cargo.lock
-=======
 Cargo.lock
-target/*
->>>>>>> 880a0413
+target/*