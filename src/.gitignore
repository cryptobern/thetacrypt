<<<<<<< HEAD
Cargo.lock
target/*
=======
target/
Cargo.lock
>>>>>>> fa034993
<|MERGE_RESOLUTION|>--- conflicted
+++ resolved
@@ -1,7 +1,2 @@
-<<<<<<< HEAD
 Cargo.lock
-target/*
-=======
-target/
-Cargo.lock
->>>>>>> fa034993
+target/*