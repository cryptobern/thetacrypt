--- conflicted
+++ resolved
@@ -1,12 +1,6 @@
-<<<<<<< HEAD
-use tonic::async_trait;
-
-//T wil be NetMessage
-=======
 //T wil be NetMessage
 use tonic::async_trait;
 
->>>>>>> 8912c1e3
 #[async_trait]
 pub trait Gossip: Send {
     type T;
@@ -15,33 +9,10 @@
 }
 
 #[async_trait]
-<<<<<<< HEAD
-pub trait TOB<T>{
-    fn broadcast(&mut self, message: T);
-    async fn deliver(&self) -> Option<T>;
-}
-
-/// TOBComponentEmpty implements the TOB interface to provide rust with a concrete type but it is meant to use when a TOB channel is unavailable
-/// The generic T allows to not specify in the interface the type of messages that the channels will handle
-pub struct TOBComponentEmpty<T>{
-     _message: T
-}
-
-#[async_trait]
-impl<T: std::marker::Sync> TOB<T> for TOBComponentEmpty<T>{
-    fn broadcast(&mut self,_message:T) {
-        unimplemented!()
-    }
-
-    async fn deliver(&self)->Option<T>{
-        unimplemented!()
-    }
-=======
-pub trait TOB: Send{
+pub trait TOB: Send + Sync{
     type T;
     fn broadcast(&mut self, message: Self::T);
     async fn deliver(&self) -> Self::T;
->>>>>>> 8912c1e3
 }
 
 #[async_trait]
