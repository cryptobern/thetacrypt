--- conflicted
+++ resolved
@@ -35,13 +35,9 @@
 }
 
 #[async_trait]
-<<<<<<< HEAD
-impl Gossip<NetMessage> for ProxyP2PStub {
-=======
-impl Gossip for ProxyP2P {
+impl Gossip for ProxyP2PStub {
 
     type T = NetMessage;
->>>>>>> 8912c1e3
     fn broadcast(&mut self, message: NetMessage) {
         info!("Receiving message from outgoing_channel");
         //here goes the target_platform ip
@@ -114,34 +110,37 @@
     pub id: u32,
 }
 
-#[async_trait]
-impl TOB<NetMessage> for ProxyTOBStub {
-    fn broadcast(&mut self, message: NetMessage){
-        info!("Receiving message from outgoing_channel");
-        //here goes the target_platform ip
-        let mut address = self.config.proxy_addr.clone().to_owned();
-        address.push(':');
-        address.push_str(&self.config.proxy_port.to_string());
-        info!("Connecting to remote address: {}", address);
-        tokio::spawn(async move {
-            match BlockchainStubClient::connect(address).await {
-                Ok(mut client) => {
-                    println!("Id of the msg {}", message.get_instace_id().clone());
-                    let request = AtomicBroadcastRequest {
-                        id: message.get_instace_id().to_string(),
-                        data: Vec::from(message),
-                    };
+// #[async_trait]
+// impl TOB for ProxyTOBStub {
 
-                    tokio::spawn(async move { client.atomic_broadcast(request).await });
-                }
-                Err(e) => println!("Error in opening the connection!: {}", e),
-            }
-        });
-    }
-    async fn deliver(&self) -> Option<NetMessage>{
-        todo!() //poll the blockchain state
-    }
-}
+//     type T = NetMessage;
+
+//     fn broadcast(&mut self, message: Self::T){
+//         info!("Receiving message from outgoing_channel");
+//         //here goes the target_platform ip
+//         let mut address = self.config.proxy_addr.clone().to_owned();
+//         address.push(':');
+//         address.push_str(&self.config.proxy_port.to_string());
+//         info!("Connecting to remote address: {}", address);
+//         tokio::spawn(async move {
+//             match BlockchainStubClient::connect(address).await {
+//                 Ok(mut client) => {
+//                     println!("Id of the msg {}", message.get_instace_id().clone());
+//                     let request = AtomicBroadcastRequest {
+//                         id: message.get_instace_id().to_string(),
+//                         data: Vec::from(message),
+//                     };
+
+//                     tokio::spawn(async move { client.atomic_broadcast(request).await });
+//                 }
+//                 Err(e) => println!("Error in opening the connection!: {}", e),
+//             }
+//         });
+//     }
+//     async fn deliver(&self) -> Option<Self::T>{
+//         todo!() //poll the blockchain state
+//     }
+// }
 
 
 impl ProxyTOBStub {
