use clap::Parser;
use log::{error, info};
use log4rs;
use sha2::{Digest, Sha256};
use std::{path::PathBuf, process::exit};
use theta_events::event::emitter::{self, start_null_emitter};
use theta_orchestration::{
    instance_manager::instance_manager::{InstanceManager, InstanceManagerCommand},
    key_manager::key_manager::{KeyManager, KeyManagerCommand},
};
use theta_service::rpc_request_handler;

use utils::server::{cli::ServerCli, types::ServerConfig};

use theta_network::{
    config::static_net, 
    network_manager::{network_director::NetworkDirector, network_manager::NetworkManager, network_manager_builder::NetworkManagerBuilder}, 
    p2p::gossipsub_setup::static_net::P2PComponent, 
    types::message::NetMessage,
    interface::{TOB,TOBComponentEmpty}
};
use tonic::async_trait;

#[tokio::main]
async fn main() {
    let server_cli = ServerCli::parse();

    log4rs::init_file(server_cli.log4rs_config, Default::default())
        .expect("Unable to access supplied log4rs configuration file");

    let version = env!("CARGO_PKG_VERSION");
    info!("Starting server, version: {}", version);

    info!(
        "Loading configuration from file: {}",
        server_cli
            .config_file
            .to_str()
            .unwrap_or("Unable to print path, was not valid UTF-8"),
    );
    let cfg = match ServerConfig::from_file(&server_cli.config_file) {
        Ok(cfg) => cfg,
        Err(e) => {
            error!("{}", e);
            exit(1);
        }
    };

    if server_cli.key_file.is_none() { //TODO: thre should be a way to start everything without keys (maybe this is just for file location and it can be empty?)
        error!("Please specify the keystore location");
        exit(-1);
    }

    let keychain_path = server_cli.key_file.unwrap();

    info!("Keychain location: {}", keychain_path.display());

    start_server(&cfg, keychain_path).await;
}

/// Start main event loop of server.
pub async fn start_server(config: &ServerConfig, keychain_path: PathBuf) {
    // Build local-net config required by provided static-network implementation.
    let net_cfg = static_net::deserialize::Config {
        ids: config.peer_ids(),
        ips: config.peer_ips(),
        p2p_ports: config.peer_p2p_ports(),
        rpc_ports: config.peer_rpc_ports(),
        base_listen_address: format!("/ip4/{}/tcp/", config.listen_address),
    };

    // Network to protocol communication
    let (net_to_prot_sender, net_to_prot_receiver) = tokio::sync::mpsc::channel::<NetMessage>(32);

    // Protocol to network communication
    let (prot_to_net_sender, prot_to_net_receiver) = tokio::sync::mpsc::channel::<NetMessage>(32);

    let my_id = config.id;
    info!("Starting server with ID {}", my_id);

    let my_p2p_port = match config.my_p2p_port() {
        Ok(port) => port,
        Err(e) => panic!("{}", e),
    };
    info!(
        "Starting Gossipsub P2P network on {}:{}",
        config.listen_address, my_p2p_port
    );

    // TODO: Here we can have an init() function for the network (that gives back the id) 
    // and then a run() function to run it on a different thread


<<<<<<< HEAD
    // Instantiate the p2p component implementation
    let mut p2p_component = P2PComponent::new(
        net_cfg.clone(),
        my_id,
    );

    p2p_component.init().await;

    // Instantiate the NetworkManager
    let mut network_manager: NetworkManager<NetMessage, P2PComponent, TOBComponentEmpty<NetMessage>> = NetworkManager::new(
        prot_to_net_receiver, 
        net_to_prot_sender, 
        net_cfg.clone(), 
        my_id, 
        p2p_component, 
        None
    );
=======
    let mut network_builder = NetworkManagerBuilder::default();
    network_builder.set_outgoing_msg_receiver(prot_to_net_receiver);
    network_builder.set_incoming_message_sender(net_to_prot_sender);
    network_builder.set_config(net_cfg.clone());
    network_builder.set_id(my_id);
    NetworkDirector::construct_standalone_network(&mut network_builder, net_cfg.clone(), my_id).await;

    // Instantiate the NetworkManager
    let mut network_manager = network_builder.build();
>>>>>>> 8912c1e3

    tokio::spawn(async move {
        network_manager.run()
        .await;
    });

    // Channel to send commands to the KeyManager.
    // Used by the InstanceManager and RpcRequestHandler
    // The channel is owned by the server and must never be closed.
    let (key_manager_command_sender, key_manager_command_receiver) =
        tokio::sync::mpsc::channel::<KeyManagerCommand>(32);

    info!("Initiating the key manager.");
    tokio::spawn(async move {
        let mut sm = KeyManager::new(keychain_path, key_manager_command_receiver);
        sm.run().await;
    });

    /* Starting instance manager */
    // Channel to send commands to the InstanceManager.
    // The sender end is owned by the server and must never be closed.
    let (instance_manager_sender, instance_manager_receiver) =
        tokio::sync::mpsc::channel::<InstanceManagerCommand>(32);

    // Spawn InstanceManager
    // Takes ownership of instance_manager_receiver, incoming_message_receiver, state_command_sender
    info!("Initiating InstanceManager.");

    let (emitter_tx, emitter_shutdown_tx, emitter_handle) = match &config.event_file {
        Some(f) => {
            info!(
                "Starting event emitter with output file {}",
                f.to_str().unwrap_or("<cannot print path>")
            );
            let emitter = emitter::new(&f);

            emitter::start(emitter)
        }
        None => {
            info!("Starting null-emitter, which will discard all benchmarking events");

            start_null_emitter()
        }
    };

    let inst_cmd_sender = instance_manager_sender.clone();
    let key_mgr_sender = key_manager_command_sender.clone();

    let emitter_tx2 = emitter_tx.clone();
    tokio::spawn(async move {
        let mut mfw = InstanceManager::new(
            key_mgr_sender,
            instance_manager_receiver,
            inst_cmd_sender,
            prot_to_net_sender,
            net_to_prot_receiver,
            emitter_tx,
        );
        mfw.run().await;
    });

    let my_listen_address = config.listen_address.clone();
    let my_rpc_port = match config.my_rpc_port() {
        Ok(port) => port,
        Err(e) => panic!("{}", e),
    };
    info!(
        "Starting RPC server on {}:{}",
        my_listen_address, my_rpc_port
    );
    let rpc_handle = tokio::spawn(async move {
        rpc_request_handler::init(
            my_listen_address,
            my_rpc_port,
            instance_manager_sender,
            key_manager_command_sender,
            emitter_tx2,
        )
        .await
    });

    tokio::select! {
        _ = tokio::signal::ctrl_c() => {
            info!("Threshold server received ctrl-c, shutting down");

            info!("Notifying event emitter of shutdown");
            emitter_shutdown_tx.send(true).unwrap();
            // Now that it's shutting down we can await its handle to ensure it has shut down.
            emitter_handle.await.unwrap().unwrap();

            info!("Killing RPC server");
            rpc_handle.abort();

            info!("Shutdown complete");
        }
    }
}<|MERGE_RESOLUTION|>--- conflicted
+++ resolved
@@ -17,7 +17,7 @@
     network_manager::{network_director::NetworkDirector, network_manager::NetworkManager, network_manager_builder::NetworkManagerBuilder}, 
     p2p::gossipsub_setup::static_net::P2PComponent, 
     types::message::NetMessage,
-    interface::{TOB,TOBComponentEmpty}
+    interface::TOB,
 };
 use tonic::async_trait;
 
@@ -91,25 +91,6 @@
     // and then a run() function to run it on a different thread
 
 
-<<<<<<< HEAD
-    // Instantiate the p2p component implementation
-    let mut p2p_component = P2PComponent::new(
-        net_cfg.clone(),
-        my_id,
-    );
-
-    p2p_component.init().await;
-
-    // Instantiate the NetworkManager
-    let mut network_manager: NetworkManager<NetMessage, P2PComponent, TOBComponentEmpty<NetMessage>> = NetworkManager::new(
-        prot_to_net_receiver, 
-        net_to_prot_sender, 
-        net_cfg.clone(), 
-        my_id, 
-        p2p_component, 
-        None
-    );
-=======
     let mut network_builder = NetworkManagerBuilder::default();
     network_builder.set_outgoing_msg_receiver(prot_to_net_receiver);
     network_builder.set_incoming_message_sender(net_to_prot_sender);
@@ -119,7 +100,6 @@
 
     // Instantiate the NetworkManager
     let mut network_manager = network_builder.build();
->>>>>>> 8912c1e3
 
     tokio::spawn(async move {
         network_manager.run()
