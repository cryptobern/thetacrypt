--- conflicted
+++ resolved
@@ -1,13 +1,10 @@
-<<<<<<< HEAD
-use std::{collections::HashMap, fmt::Debug, fs::File, io::Write, path::PathBuf};
-=======
 use std::{
     collections::HashMap,
+    fmt::Debug,
     fs::File,
     io::{Read, Write},
     path::PathBuf,
 };
->>>>>>> 0fed1750
 
 use clap::Parser;
 use hex::FromHex;
@@ -235,15 +232,9 @@
 
     let msg;
 
-<<<<<<< HEAD
     if infile.is_none() {
-        let stdin = std::io::stdin();
-        let mut buf = String::new();
-=======
-    if infile.is_empty() {
         let mut stdin = std::io::stdin();
         let mut buf = Vec::new();
->>>>>>> 0fed1750
 
         if atty::isnt(atty::Stream::Stdin) {
             let _ = stdin.read_to_end(&mut buf);
