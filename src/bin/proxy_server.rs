--- conflicted
+++ resolved
@@ -35,31 +35,9 @@
         }
     };
 
-<<<<<<< HEAD
-    // Here we create an empty keychain and initialize it only if a key file has been provided
-    let mut keychain = KeyChain::new();
-    if server_cli.key_file.is_some() {
-        keychain = match KeyChain::from_config_file(&server_cli.key_file.clone().unwrap()) {
-            Ok(key_chain) => key_chain,
-            Err(e) => {
-                error!("{}", e);
-                exit(1);
-            }
-        };
-
-        info!(
-            "Loading keychain from file: {}",
-            server_cli
-                .key_file
-                .unwrap()
-                .to_str()
-                .unwrap_or("Unable to print path, was not valid UTF-8")
-        );
-=======
     if server_cli.key_file.is_none() {
         error!("Please specify the keychain location");
         exit(-1);
->>>>>>> a66eebdd
     }
 
     let keychain_path = server_cli.key_file.unwrap();
