--- conflicted
+++ resolved
@@ -55,11 +55,8 @@
             confgen_cli.port_strategy,
             confgen_cli.listen_address,
             confgen_cli.outdir,
-<<<<<<< HEAD
             confgen_cli.stub,
-=======
             confgen_cli.event_file,
->>>>>>> a66eebdd
         ) {
             Ok(_) => {
                 info!("Config generation successful, all config files saved to disk");
@@ -235,11 +232,8 @@
     port_strategy: PortStrategy,
     listen_address: String,
     outdir: PathBuf,
-<<<<<<< HEAD
     stub: bool,
-=======
     event_file: Option<PathBuf>,
->>>>>>> a66eebdd
 ) -> Result<(), String> {
     info!("Generating configuration structs");
     let peers: Vec<Peer> = ips
