--- conflicted
+++ resolved
@@ -1,319 +1,3 @@
-<<<<<<< HEAD
-use std::collections::HashSet;
-use std::sync::Arc;
-
-use chrono::Utc;
-use log::{error, info, warn};
-use theta_events::event::Event;
-use theta_network::types::message::NetMessage;
-use theta_schemes::interface::{
-    InteractiveThresholdSignature, RoundResult, SchemeError, Serializable, Signature,
-    SignatureShare, ThresholdScheme, ThresholdSignature, ThresholdSignatureOptions,
-    ThresholdSignatureParams,
-};
-use theta_schemes::keys::keys::PrivateKeyShare;
-use theta_schemes::scheme_types_impl::SchemeDetails;
-use tonic::async_trait;
-
-use crate::interface::{ProtocolError, ThresholdProtocol};
-
-pub struct ThresholdSignatureProtocol {
-    private_key: Arc<PrivateKeyShare>,
-    message: Vec<u8>,
-    label: Vec<u8>,
-    chan_in: tokio::sync::mpsc::Receiver<Vec<u8>>,
-    chan_out: tokio::sync::mpsc::Sender<NetMessage>,
-    instance_id: String,
-    valid_shares: Vec<SignatureShare>,
-    finished: bool,
-    signature: Option<Signature>,
-    instance: Option<InteractiveThresholdSignature>,
-    received_share_ids: HashSet<u16>,
-    options: Option<ThresholdSignatureOptions>,
-    event_emitter_sender: tokio::sync::mpsc::Sender<Event>,
-}
-
-pub struct ThresholdSignaturePrecomputation {
-    private_key: Arc<PrivateKeyShare>,
-    chan_in: tokio::sync::mpsc::Receiver<Vec<u8>>,
-    chan_out: tokio::sync::mpsc::Sender<NetMessage>,
-    instance_id: String,
-    instance: InteractiveThresholdSignature,
-}
-
-#[async_trait]
-impl ThresholdProtocol for ThresholdSignatureProtocol {
-    async fn run(&mut self) -> Result<Vec<u8>, ProtocolError> {
-        info!(
-            "<{:?}>: Starting threshold signature instance",
-            &self.instance_id
-        );
-
-        let event = Event::StartedSigningInstance {
-            timestamp: Utc::now(),
-            instance_id: self.instance_id.clone(),
-        };
-
-        self.event_emitter_sender.send(event).await.unwrap();
-
-        self.on_init().await?;
-
-        loop {
-            match self.chan_in.recv().await {
-                Some(msg) => {
-                    if self.private_key.get_scheme().is_interactive() {
-                        match RoundResult::from_bytes(&msg) {
-                            Ok(round_result) => {
-                                if self
-                                    .instance
-                                    .as_mut()
-                                    .unwrap()
-                                    .update(&round_result)
-                                    .is_err()
-                                {
-                                    warn!(
-                                        "<{:?}>: Could not process round result. Will be ignored.",
-                                        &self.instance_id
-                                    );
-                                }
-
-                                if self.instance.as_ref().unwrap().is_finished() {
-                                    self.finished = true;
-                                    let sig = self.instance.as_mut().unwrap().get_signature()?;
-                                    self.signature = Some(sig);
-                                    self.terminate().await?;
-
-                                    info!("<{:?}>: Calculated signature.", &self.instance_id);
-
-                                    let result = self.signature.as_ref().unwrap().to_bytes();
-                                    if result.is_err() {
-                                        return Err(ProtocolError::SchemeError(
-                                            result.unwrap_err(),
-                                        ));
-                                    }
-
-                                    let event = Event::FinishedSigningInstance {
-                                        timestamp: Utc::now(),
-                                        instance_id: self.instance_id.clone(),
-                                    };
-                                    self.event_emitter_sender.send(event).await.unwrap();
-
-                                    return Ok(result.unwrap());
-                                }
-                                if self.instance.as_mut().unwrap().is_ready_for_next_round() {
-                                    let rr = self.instance.as_mut().unwrap().do_round();
-                                    self.received_share_ids.clear();
-
-                                    if rr.is_err() {
-                                        error!(
-                                            "<{:?}>: Error while doing signature protocol round: {}", 
-                                            &self.instance_id,
-                                            rr.unwrap_err().to_string()
-                                        );
-                                    } else {
-                                        let rr = rr.unwrap();
-                                        let _ = self.instance.as_mut().unwrap().update(&rr);
-
-                                        let message = NetMessage {
-                                            instance_id: self.instance_id.clone(),
-                                            message_data: rr.to_bytes().unwrap(),
-                                            is_total_order: false,
-                                        };
-                                        self.chan_out.send(message).await.unwrap();
-                                    }
-                                }
-                            }
-                            Err(_) => {
-                                warn!(
-                                    "<{:?}>: Could not deserialize round result. Round result will be ignored.",
-                                    &self.instance_id
-                                );
-                                continue;
-                            }
-                        }
-                    } else {
-                        match SignatureShare::from_bytes(&msg) {
-                            Ok(deserialized_share) => {
-                                self.on_receive_signature_share(deserialized_share)?;
-                                if self.finished {
-                                    self.terminate().await?;
-
-                                    let result = self.signature.as_ref().unwrap().to_bytes();
-                                    if result.is_err() {
-                                        return Err(ProtocolError::SchemeError(
-                                            result.unwrap_err(),
-                                        ));
-                                    }
-
-                                    let event = Event::FinishedSigningInstance {
-                                        timestamp: Utc::now(),
-                                        instance_id: self.instance_id.clone(),
-                                    };
-                                    self.event_emitter_sender.send(event).await.unwrap();
-                                    return Ok(result.unwrap());
-                                }
-                            }
-                            Err(_) => {
-                                warn!(
-                                    "<{:?}>: Could not deserialize share. Share will be ignored.",
-                                    &self.instance_id
-                                );
-                                continue;
-                            }
-                        };
-                    }
-                }
-                None => {
-                    error!(
-                        "<{:?}>: Sender end unexpectedly closed. Protocol instance will quit.",
-                        &self.instance_id
-                    );
-                    self.terminate().await?;
-                    return Err(ProtocolError::InternalError);
-                }
-            }
-        }
-        // todo: Currently the protocol instance will exist until it receives enough shares. Implement a timeout logic and exit the thread on expire.
-    }
-}
-
-impl<'a> ThresholdSignatureProtocol {
-    pub fn new(
-        private_key: Arc<PrivateKeyShare>,
-        message: &Vec<u8>,
-        label: &Vec<u8>,
-        chan_in: tokio::sync::mpsc::Receiver<Vec<u8>>,
-        chan_out: tokio::sync::mpsc::Sender<NetMessage>,
-        event_emitter_sender: tokio::sync::mpsc::Sender<Event>,
-        options: Option<ThresholdSignatureOptions>,
-        instance_id: String,
-    ) -> Self {
-        let mut instance = Option::None;
-        if private_key.get_scheme().is_interactive() {
-            info!("<{:?}>: Creating interactive instance", instance_id);
-            let i = InteractiveThresholdSignature::new(&private_key, &message, Option::None);
-            if i.is_err() {
-                panic!("Error creating signature instance");
-            }
-
-            let mut i = i.unwrap();
-            let _ = i.set_label(&label);
-
-            instance = Option::Some(i);
-        }
-
-        ThresholdSignatureProtocol {
-            private_key,
-            message: message.clone(),
-            label: label.clone(),
-            chan_in,
-            chan_out,
-            instance_id,
-            valid_shares: Vec::new(),
-            finished: false,
-            signature: Option::None,
-            received_share_ids: HashSet::new(),
-            instance,
-            options,
-            event_emitter_sender,
-        }
-    }
-
-    async fn on_init(&mut self) -> Result<(), ProtocolError> {
-        if self.private_key.get_scheme().is_interactive() {
-            let rr = self.instance.as_mut().unwrap().do_round()?;
-            let message = NetMessage {
-                instance_id: self.instance_id.clone(),
-                message_data: rr.to_bytes().unwrap(),
-                is_total_order: false,
-            };
-            self.chan_out.send(message).await.unwrap();
-            Ok(())
-        } else {
-            // compute and send decryption share
-            let mut params = ThresholdSignatureParams::new();
-            let share = ThresholdSignature::partial_sign(
-                &self.message,
-                &self.label,
-                &self.private_key,
-                &mut params,
-            )?;
-
-            let message = NetMessage {
-                instance_id: self.instance_id.clone(),
-                message_data: share.to_bytes().unwrap(),
-                is_total_order: false,
-            };
-            self.chan_out.send(message).await.unwrap();
-            self.received_share_ids.insert(share.get_id());
-            self.valid_shares.push(share);
-            Ok(())
-        }
-    }
-
-    fn on_receive_signature_share(&mut self, share: SignatureShare) -> Result<(), ProtocolError> {
-        info!(
-            "<{:?}>: Received share with id {:?}.",
-            &self.instance_id,
-            share.get_id()
-        );
-        if self.finished {
-            return Ok(());
-        }
-
-        if self.received_share_ids.contains(&share.get_id()) {
-            warn!(
-                "<{:?}>: Found share to be DUPLICATE with id {:?}. Share will be ignored.",
-                &self.instance_id,
-                share.get_id()
-            );
-            return Ok(());
-        }
-        self.received_share_ids.insert(share.get_id());
-        let verification_result = ThresholdSignature::verify_share(
-            &share,
-            &self.message,
-            &self.private_key.get_public_key(),
-        );
-        match verification_result {
-            Ok(is_valid) => {
-                if !is_valid {
-                    warn!("<{:?}>: Received INVALID share with share_id: {:?}. Share will be ingored.", &self.instance_id, share.get_id());
-                    return Ok(());
-                }
-            }
-            Err(err) => {
-                warn!("<{:?}>: Encountered error when validating share with share_id: {:?}. Error:{:?}. Share will be ingored.", &self.instance_id, err, share.get_id());
-                return Ok(());
-            }
-        }
-
-        self.valid_shares.push(share);
-
-        if self.valid_shares.len() >= self.private_key.get_threshold() as usize {
-            let sig = ThresholdSignature::assemble(
-                &self.valid_shares,
-                &self.message,
-                &self.private_key.get_public_key(),
-            )?;
-            self.signature = Option::Some(sig);
-            self.finished = true;
-            info!("<{:?}>: Issued a signature share.", &self.instance_id);
-            return Ok(());
-        }
-        return Ok(());
-    }
-
-    async fn terminate(&mut self) -> Result<(), ProtocolError> {
-        info!("<{:?}>: Instance finished.", &self.instance_id);
-        self.chan_in.close();
-        // while let Some(share) = self.chan_in.recv().await {
-        //     println!(">> PROT: instance_id: {:?} unused share with share_id: {:?}", &self.instance_id, DecryptionShare::deserialize(&share).get_id());
-        // }
-        Ok(())
-    }
-}
-=======
 // use std::collections::HashSet;
 // use std::sync::Arc;
 
@@ -330,7 +14,6 @@
 // use tonic::async_trait;
 
 // use crate::interface::ProtocolError;
-
 
 // pub struct ThresholdSignatureProtocol {
 //     private_key: Arc<PrivateKeyShare>,
@@ -344,7 +27,7 @@
 //     signature: Option<Signature>,
 //     instance: Option<InteractiveThresholdSignature>,
 //     received_share_ids: HashSet<u16>,
-//     precompute: bool,
+//     options: Option<ThresholdSignatureOptions>,
 //     event_emitter_sender: tokio::sync::mpsc::Sender<Event>,
 // }
 
@@ -434,7 +117,7 @@
 
 // //                                     if rr.is_err() {
 // //                                         error!(
-// //                                             "<{:?}>: Error while doing signature protocol round: {}", 
+// //                                             "<{:?}>: Error while doing signature protocol round: {}",
 // //                                             &self.instance_id,
 // //                                             rr.unwrap_err().to_string()
 // //                                         );
@@ -776,5 +459,4 @@
 //         // }
 //         Ok(())
 //     }
-// }
->>>>>>> 9e5a20d1
+// }