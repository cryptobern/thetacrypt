use std::collections::HashSet;
use std::sync::Arc;
use log::{error, info, warn};
use theta_network::types::message::NetMessage;
use theta_schemes::interface::{
    Ciphertext, DecryptionShare, Serializable, ThresholdCipher, ThresholdCipherParams
};
use theta_schemes::keys::keys::PrivateKeyShare;

use crate::interface::{ProtocolError, ThresholdRoundProtocol};
use crate::threshold_cipher::message_types::{DecryptionMessage, DecryptionShareMessageOut};

pub struct ThresholdCipherProtocol {
    private_key: Arc<PrivateKeyShare>,
    ciphertext: Ciphertext,
    instance_id: String, //We can probably give this to the executor
    valid_shares: Vec<DecryptionShare>,
    decrypted: bool,
    decrypted_plaintext: Vec<u8>,
    received_share_ids: HashSet<u16>,
}


//ROSE: see this function can be NOT async
// #[async_trait] 
impl ThresholdRoundProtocol<NetMessage> for ThresholdCipherProtocol{

    // Define the concrete type for the ProtocolMessage
    type ProtocolMessage = DecryptionMessage;

    //see if the assemble should be here or not. In the sense that it is really the final step and a local computation
    fn is_ready_for_next_round(&self) -> bool {
        return self.valid_shares.len() >= self.private_key.get_threshold() as usize
    }

    fn is_ready_to_finalize(&self) -> bool {
        return self.valid_shares.len() >= self.private_key.get_threshold() as usize
    }

    fn finalize(&mut self) -> Result<Vec<u8>, ProtocolError> {
       let assemble_result = ThresholdCipher::assemble(&self.valid_shares, &self.ciphertext); 
       match assemble_result {
            Ok(result) => {
                self.decrypted_plaintext = result;
                self.decrypted = true;
                info!("<{:?}>: Decrypted the ciphertext.", &self.instance_id);
                return Ok(self.decrypted_plaintext.clone())
            },
            Err(scheme_error) => {
                return Err(ProtocolError::SchemeError(scheme_error))
            }
       }
    }

    fn update(&mut self, message: Self::ProtocolMessage) -> Result<(), ProtocolError> {
        
        match message {
            DecryptionMessage::ShareMessageOut(share_message) => {
                let share_bytes = share_message.get_share_bytes();
                let share = DecryptionShare::from_bytes(&share_bytes).unwrap(); //TODO: handle the error

                info!(
                    "<{:?}>: Received share with id {:?}.",
                    &self.instance_id,
                    share.get_id()
                );

                //here it can be that we received a share but we already terminated the protocol
                if self.decrypted {
                    return Ok(());
                }

                //check duplicates
                if self.received_share_ids.contains(&share.get_id()) {
                    warn!(
                        "<{:?}>: Found share {:?} to be DUPLICATE. Share will be ignored.",
                        &self.instance_id,
                        share.get_id()
                    );
                    return Ok(());
                }

                //update the state
                self.received_share_ids.insert(share.get_id());

                let verification_result = ThresholdCipher::verify_share(
                    &share,
                    &self.ciphertext,
                    &self.private_key.get_public_key(),
                );
                match verification_result {
                    Ok(is_valid) => {
                        if !is_valid {
                            warn!("<{:?}>: Received INVALID share with share_id: {:?}. Share will be ingored.", &self.instance_id, share.get_id());
                            return Ok(());
                        }
                    }
                    Err(err) => {
                        warn!("<{:?}>: Encountered error when validating share with id {:?}. Error:{:?}. Share will be ingored.", &self.instance_id, err, share.get_id());
                        return Ok(());
                    }
                }

                self.valid_shares.push(share);

                info!(
                    "<{:?}>: Valid shares: {:?}, needed: {:?}",
                    &self.instance_id,
                    self.valid_shares.len(),
                    self.private_key.get_threshold()
                );

                //if there are the condition, can do the assemble
                if self.valid_shares.len() >= self.private_key.get_threshold() as usize {
                    self.decrypted_plaintext =
                        ThresholdCipher::assemble(&self.valid_shares, &self.ciphertext).unwrap(); //possible insecure unwrap  
                    self.decrypted = true;
                    info!("<{:?}>: Decrypted the ciphertext.", &self.instance_id);
                }

                return Ok(());
            },
            _ => {
                todo!()
            }
        }
    }

    fn do_round(&mut self) -> Result<Self::ProtocolMessage, ProtocolError> {

       // We know that this protocol has just one round, otherwise we need to check the current round here. 
       let valid_ctxt = ThresholdCipher::verify_ciphertext(
        &self.ciphertext,
        &self.private_key.get_public_key(),
        )?;

        if !valid_ctxt {
            error!(
                "<{:?}>: Ciphertext found INVALID. Protocol instance will quit.",
                &self.instance_id
            );
            //COMMENT_R: termination flag or something 
            //TODO: Maybe here we want to throw a scheme error?
            return Err(ProtocolError::InvalidCiphertext);
        }

        let mut params = ThresholdCipherParams::new();
        let share =
            ThresholdCipher::partial_decrypt(&self.ciphertext, &self.private_key, &mut params)?;
        let message = DecryptionShareMessageOut::new(&share);
        self.received_share_ids.insert(share.get_id());
        self.valid_shares.push(share);

        Ok(DecryptionMessage::ShareMessageOut(message))
    }

}

impl ThresholdCipherProtocol {
    pub fn new(
        private_key: Arc<PrivateKeyShare>,
        ciphertext: Ciphertext,
        instance_id: String,
    ) -> Self {
        ThresholdCipherProtocol {
            private_key,
            ciphertext,
            instance_id,
            valid_shares: Vec::new(),
            decrypted: false,
            decrypted_plaintext: Vec::new(),
            received_share_ids: HashSet::new(),
        }
    }

    // async fn on_init(&mut self) -> Result<(), ProtocolError> {
    //     // compute and send decryption share
    //     let mut params = ThresholdCipherParams::new();
    //     let share =
    //         ThresholdCipher::partial_decrypt(&self.ciphertext, &self.private_key, &mut params)?;
    //     let message = DecryptionShareMessage::to_net_message(&share, &self.instance_id);
    //     self.chan_out.send(message).await.unwrap();
    //     self.received_share_ids.insert(share.get_id());
    //     self.valid_shares.push(share);
    //     Ok(())
    // }

<<<<<<< HEAD
        info!(
            "<{:?}>: Valid shares: {:?}, needed: {:?}",
            &self.instance_id,
            self.valid_shares.len(),
            self.private_key.get_threshold()
        );

        if self.valid_shares.len() >= self.private_key.get_threshold() as usize {
            self.decrypted_plaintext =
                ThresholdCipher::assemble(&self.valid_shares, &self.ciphertext)?;
            self.decrypted = true;
            info!("<{:?}>: Decrypted the ciphertext.", &self.instance_id);
            match String::from_utf8(self.decrypted_plaintext.clone()) {
                Ok(string) => info!("Decrypted the plaintext: {:?}", string),
                Err(_) => {},
            }
            
            return Ok(());
        }
        return Ok(());
    }

    async fn terminate(&mut self) -> Result<(), ProtocolError> {
        info!("<{:?}>: Instance finished.", &self.instance_id);
        self.chan_in.close();
        // while let Some(share) = self.chan_in.recv().await {
        //     info!(">> PROT: instance_id: {:?} unused share with share_id: {:?}", &self.instance_id, DecryptionShare::deserialize(&share).get_id());
        // }
        Ok(())
    }
=======
>>>>>>> 9e5a20d1
}<|MERGE_RESOLUTION|>--- conflicted
+++ resolved
@@ -185,37 +185,4 @@
     //     Ok(())
     // }
 
-<<<<<<< HEAD
-        info!(
-            "<{:?}>: Valid shares: {:?}, needed: {:?}",
-            &self.instance_id,
-            self.valid_shares.len(),
-            self.private_key.get_threshold()
-        );
-
-        if self.valid_shares.len() >= self.private_key.get_threshold() as usize {
-            self.decrypted_plaintext =
-                ThresholdCipher::assemble(&self.valid_shares, &self.ciphertext)?;
-            self.decrypted = true;
-            info!("<{:?}>: Decrypted the ciphertext.", &self.instance_id);
-            match String::from_utf8(self.decrypted_plaintext.clone()) {
-                Ok(string) => info!("Decrypted the plaintext: {:?}", string),
-                Err(_) => {},
-            }
-            
-            return Ok(());
-        }
-        return Ok(());
-    }
-
-    async fn terminate(&mut self) -> Result<(), ProtocolError> {
-        info!("<{:?}>: Instance finished.", &self.instance_id);
-        self.chan_in.close();
-        // while let Some(share) = self.chan_in.recv().await {
-        //     info!(">> PROT: instance_id: {:?} unused share with share_id: {:?}", &self.instance_id, DecryptionShare::deserialize(&share).get_id());
-        // }
-        Ok(())
-    }
-=======
->>>>>>> 9e5a20d1
 }