--- conflicted
+++ resolved
@@ -507,11 +507,7 @@
                 return Ok(instance_id.clone());
             }
             //ROSE: to gradually de-comment
-<<<<<<< HEAD
             StartInstanceRequest::Signature { .. } => todo!()
-=======
-            StartInstanceRequest::Signature { .. } | StartInstanceRequest::Coin { .. } => todo!(),
->>>>>>> 8098cbd9
         }
     }
 
