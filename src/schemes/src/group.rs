--- conflicted
+++ resolved
@@ -212,12 +212,8 @@
     pub fn get_group(&self) -> &Group {
         &self.group
     }
-<<<<<<< HEAD
     
     /* create new group element */
-=======
-
->>>>>>> 70b0c5c3
     pub fn new(group: &Group) -> Self {
         let data;
 
@@ -269,7 +265,7 @@
         }
     }
 
-    /* returns true if  */
+    /* returns true if pair(x,y) == pair(z,w) */
     pub fn ddh(x: &GroupElement, y: &GroupElement, z: &GroupElement, w: &GroupElement) -> Result<bool, ThresholdCryptoError> {
         if !x.get_group().supports_pairings() {
             panic!("group does not support pairings");
@@ -292,10 +288,7 @@
         }
     }
 
-<<<<<<< HEAD
-    /* returns g^y where g is the generator of selected group */
-=======
-    // Generate a new group element from a hash (given as a byte array)
+    /* generate a new group element from a hash (given as a byte array) */
     pub fn new_hash(group: &Group, hash: &[u8]) -> Self {
         let data;
 
@@ -308,7 +301,7 @@
         Self { group: group.clone(), data: data }
     }
 
->>>>>>> 70b0c5c3
+    /* returns g^y where g is the generator of selected group */
     pub fn new_pow_big(group: &Group, y: &BigImpl) -> Self {
         let data;
 
@@ -369,15 +362,9 @@
                 _ => todo!()
             }
         }
-<<<<<<< HEAD
     }  
     
     /* returns self/y */
-=======
-    }
-
-    /// self = self/y
->>>>>>> 70b0c5c3
     pub fn div(&self, y: &Self) -> Self {
         if self.group != y.group {
             panic!("incompatible groups!");
@@ -393,13 +380,8 @@
         }
     }
 
-<<<<<<< HEAD
    /* returns self^y */
     pub fn pow(&self, y: &BigImpl) -> Self {       
-=======
-    ///self = self^y
-    pub fn pow(&self, y: &BigImpl) -> Self {
->>>>>>> 70b0c5c3
         unsafe {
             match self.group {
                 Group::Bls12381 => (*self.data.bls12381).pow(&y),
@@ -421,12 +403,8 @@
 
     }
 
-<<<<<<< HEAD
     /* encode group element in bytes */
     pub fn to_bytes(&self) -> Vec<u8> {       
-=======
-    pub fn to_bytes(&self) -> Vec<u8> {
->>>>>>> 70b0c5c3
         unsafe {
             match self.group {
                 Group::Bls12381 => (*self.data.bls12381).to_bytes(),
@@ -437,12 +415,8 @@
         }
     }
 
-<<<<<<< HEAD
     /* convert group element to hex string */
     pub fn to_string(&self) -> String {       
-=======
-    pub fn to_string(&self) -> String {
->>>>>>> 70b0c5c3
         unsafe {
             match self.group {
                 Group::Bls12381 => (*self.data.bls12381).to_string(),
