use std::borrow::BorrowMut;
use std::sync::Arc;
use network::config::static_net;
use rand::Rng;
use rand::distributions::Alphanumeric;
use schemes::group::Group;
use thetacrypt_proto::protocol_types::threshold_crypto_library_client::ThresholdCryptoLibraryClient;
use thetacrypt_proto::protocol_types::{CoinRequest, CoinResponse, GetSignatureResultRequest, GetSignatureResultResponse, GetCoinResultResponse, GetCoinResultRequest, LeaderSignRequest, AtomicSignRequest};
use tokio::sync::{mpsc::Sender, oneshot};
use tonic::Code;
use tonic::{transport::Server, Request, Response, Status};
use std::str;

<<<<<<< HEAD
use mcore::hash256::HASH256;
use network::types::message::P2pMessage;
use schemes::interface::{Ciphertext, Serializable, Signature, ThresholdScheme, ThresholdCoin, InteractiveThresholdSignature};
=======
use network::types::message::NetMessage;
use schemes::interface::{Ciphertext, Serializable};
>>>>>>> 687e2001
use thetacrypt_proto::protocol_types::{
    threshold_crypto_library_server::{ThresholdCryptoLibrary, ThresholdCryptoLibraryServer},
    DecryptResponse, DecryptRequest, SignRequest, SignResponse,
    GetDecryptResultRequest, GetDecryptResultResponse, GetPublicKeysForEncryptionRequest,
    GetPublicKeysForEncryptionResponse, PublicKeyEntry, PushDecryptionShareRequest,
    PushDecryptionShareResponse,
};

use crate::threshold_coin_protocol::ThresholdCoinProtocol;
use crate::threshold_signature_protocol::ThresholdSignaturePrecomputation;
use crate::{
    keychain::KeyChain,
    message_forwarder::{MessageForwarder, MessageForwarderCommand},
    state_manager::{InstanceStatus, StateManager, StateUpdateCommand},
<<<<<<< HEAD
    threshold_cipher_protocol::ThresholdCipherProtocol, threshold_signature_protocol::ThresholdSignatureProtocol,
=======
    threshold_cipher::protocol::ThresholdCipherProtocol,
>>>>>>> 687e2001
    types::{Key, ProtocolError},
};

const NUM_PRECOMPUTATIONS:i32 = 3;


fn assign_decryption_instance_id(ctxt: &Ciphertext) -> String {
    String::from_utf8(ctxt.get_label()).unwrap()
}

fn assign_signature_instance_id(message: &[u8], label: &[u8]) -> String {
    let mut ctxt_digest = HASH256::new();
    ctxt_digest.process_array(message);
    let h: &[u8] = &ctxt_digest.hash()[..8];
    String::from_utf8(label.to_vec()).unwrap() + " " + hex::encode_upper(h).as_str()
}

fn assign_coin_instance_id(name: &[u8]) -> String {
    String::from_utf8(name.to_vec()).unwrap()
}

pub struct RpcRequestHandler {
    state_command_sender: tokio::sync::mpsc::Sender<StateUpdateCommand>,
    forwarder_command_sender: tokio::sync::mpsc::Sender<MessageForwarderCommand>,
<<<<<<< HEAD
    outgoing_message_sender: tokio::sync::mpsc::Sender<P2pMessage>,
    incoming_message_sender: tokio::sync::mpsc::Sender<P2pMessage>, // needed only for testing, to "patch" messages received over the RPC Endpoint PushDecryptionShare
    frost_precomputations: Vec<InteractiveThresholdSignature>,
    my_id: u32,
    config: static_net::deserialize::Config
=======
    outgoing_message_sender: tokio::sync::mpsc::Sender<NetMessage>,
    incoming_message_sender: tokio::sync::mpsc::Sender<NetMessage>, // needed only for testing, to "patch" messages received over the RPC Endpoint PushDecryptionShare
>>>>>>> 687e2001
}

impl RpcRequestHandler {
    async fn get_decryption_instance(
        &self,
        ciphertext_bytes: &Vec<u8>,
        key_id: &Option<String>,
    ) -> Result<(String, ThresholdCipherProtocol), Status> {
        // Deserialize ciphertext
        let ciphertext = match Ciphertext::deserialize(ciphertext_bytes) {
            Ok(ctxt) => ctxt,
            Err(err) => {
                return Err(Status::new(
                    Code::InvalidArgument,
                    format!("Could not deserialize ciphertext. Err: {:?}", err),
                ));
            }
        };

        // Create a unique instance_id for this instance
        let instance_id = assign_decryption_instance_id(&ciphertext);

        // Check whether an instance with this instance_id already exists
        let (response_sender, response_receiver) = oneshot::channel::<InstanceStatus>();
        let cmd = StateUpdateCommand::GetInstanceStatus {
            instance_id: instance_id.clone(),
            responder: response_sender,
        };
        self.state_command_sender
            .send(cmd)
            .await
            .expect("Receiver for state_command_sender closed.");
        let status = response_receiver
            .await
            .expect("response_receiver.await returned Err");
        if status.started {
            println!(
                ">> REQH: A request with the same id already exists. Instance_id: {:?}",
                instance_id
            );
            return Err(Status::new(
                Code::AlreadyExists,
                format!("A similar request with request_id {instance_id} already exists."),
            ));
        }

        // Retrieve private key for this instance
        let key: Arc<Key>;
        if let Some(_) = key_id {
            unimplemented!(">> REQH: Using specific key by specifying its id not yet supported.")
        } else {
            let (response_sender, response_receiver) =
                oneshot::channel::<Result<Arc<Key>, String>>();
            let cmd = StateUpdateCommand::GetPrivateKeyByType {
                scheme: ciphertext.get_scheme(),
                group: *ciphertext.get_group(),
                responder: response_sender,
            };
            self.state_command_sender
                .send(cmd)
                .await
                .expect("Receiver for state_command_sender closed.");
            let key_result = response_receiver
                .await
                .expect("response_receiver.await returned Err");
            match key_result {
                Ok(key_entry) => key = key_entry,
                Err(err) => return Err(Status::new(Code::InvalidArgument, err)),
            };
        };
        println!(
            ">> REQH: Using key with id: {:?} for request {:?}",
            key.id, &instance_id
        );

        // Initiate the state of the new instance.
        let cmd = StateUpdateCommand::AddNewInstance {
            instance_id: instance_id.clone(),
        };
        self.state_command_sender
            .send(cmd)
            .await
            .expect("Receiver for state_command_sender closed.");

        // Inform the MessageForwarder that a new instance is starting. The MessageForwarder will return a receiver end that the instnace can use to recieve messages.
        let (response_sender, response_receiver) =
            oneshot::channel::<tokio::sync::mpsc::Receiver<Vec<u8>>>();
        let cmd = MessageForwarderCommand::InsertInstance {
            instance_id: instance_id.clone(),
            responder: response_sender,
        };
        self.forwarder_command_sender
            .send(cmd)
            .await
            .expect("Receiver for forwarder_command_sender closed.");
        let receiver_for_new_instance = response_receiver
            .await
            .expect("The sender for response_receiver dropped before sending a response.");

        // Create the new protocol instance
        let prot = ThresholdCipherProtocol::new(
            key,
            ciphertext,
            receiver_for_new_instance,
            self.outgoing_message_sender.clone(),
            instance_id.clone(),
        );
        Ok((instance_id, prot))
    }

    async fn pop_frost_precomputation(
        &self, node_id: Option<usize>
    ) -> Option<InteractiveThresholdSignature> {
        let precomputation: InteractiveThresholdSignature;

        let (response_sender, response_receiver) =
            oneshot::channel::<Option<InteractiveThresholdSignature>>();
        let cmd = StateUpdateCommand::PopFrostPrecomputation { responder: response_sender, node_id };
        self.state_command_sender
            .send(cmd)
            .await
            .expect("Receiver for state_command_sender closed.");
        let result = response_receiver
            .await
            .expect("response_receiver.await returned Err");
        match result {
            Some(precomp) => return Some(precomp),
            None => return None,
        };
    }

    async fn push_frost_precomputation(
        state_command_sender: Sender<StateUpdateCommand>,
        instance: InteractiveThresholdSignature, 
        node_id: Option<usize>
    ) -> Result<(), ()> {
        let precomputation: Arc<InteractiveThresholdSignature>;

        let (response_sender, response_receiver) =
            oneshot::channel::<Option<InteractiveThresholdSignature>>();
        let cmd = StateUpdateCommand::PushFrostPrecomputation { instance: instance, node_id };
        state_command_sender
            .send(cmd)
            .await
            .expect("Receiver for state_command_sender closed.");

        return Ok(());
    }

    async fn get_signature_instance(
        &self,
        message: Option<&Vec<u8>>,
        label: &Vec<u8>,
        key_id: &Option<String>,
        scheme_id: u8,
        group_id: u8,
        instance: Option<InteractiveThresholdSignature>
    ) -> Result<(String, ThresholdSignatureProtocol), Status> {
        let instance_id;
        if message.is_none() {
            let s = match str::from_utf8(label) {
                Ok(v) => v,
                Err(e) => return Err(Status::aborted("error decoding label")),
            };
            instance_id = String::from(s);
        } else {
            instance_id = assign_signature_instance_id(&message.unwrap(), &label);
        }

        // Check whether an instance with this instance_id already exists
        let (response_sender, response_receiver) = oneshot::channel::<InstanceStatus>();
        let cmd = StateUpdateCommand::GetInstanceStatus {
            instance_id: instance_id.clone(),
            responder: response_sender,
        };
        self.state_command_sender
            .send(cmd)
            .await
            .expect("Receiver for state_command_sender closed.");
        let status = response_receiver
            .await
            .expect("response_receiver.await returned Err");
        if status.started {
            println!(
                ">> REQH: A request with the same id already exists. Instance_id: {:?}",
                instance_id
            );
            return Err(Status::new(
                Code::AlreadyExists,
                format!("A similar request with request_id {instance_id} already exists."),
            ));
        }

        // Retrieve private key for this instance
        let key: Arc<Key>;
        if let Some(_) = key_id {
            unimplemented!(">> REQH: Using specific key by specifying its id not yet supported.")
        } else {
            let (response_sender, response_receiver) =
                oneshot::channel::<Result<Arc<Key>, String>>();
            let cmd = StateUpdateCommand::GetPrivateKeyByType {
                scheme: ThresholdScheme::from_id(scheme_id).unwrap(),
                group: Group::from_code(group_id).unwrap(),
                responder: response_sender,
            };
            self.state_command_sender
                .send(cmd)
                .await
                .expect("Receiver for state_command_sender closed.");
            let key_result = response_receiver
                .await
                .expect("response_receiver.await returned Err");
            match key_result {
                Ok(key_entry) => key = key_entry,
                Err(err) => return Err(Status::new(Code::InvalidArgument, err)),
            };
        };
        println!(
            ">> REQH: Using key with id: {:?} for request {:?}",
            key.id, &instance_id
        );

        // Initiate the state of the new instance.
        let cmd = StateUpdateCommand::AddNewInstance {
            instance_id: instance_id.clone(),
        };
        self.state_command_sender
            .send(cmd)
            .await
            .expect("Receiver for state_command_sender closed.");

        // Inform the MessageForwarder that a new instance is starting. The MessageForwarder will return a receiver end that the instnace can use to recieve messages.
        let (response_sender, response_receiver) =
            oneshot::channel::<tokio::sync::mpsc::Receiver<Vec<u8>>>();
        let cmd = MessageForwarderCommand::InsertInstance {
            instance_id: instance_id.clone(),
            responder: response_sender,
        };
        self.forwarder_command_sender
            .send(cmd)
            .await
            .expect("Receiver for forwarder_command_sender closed.");
        let receiver_for_new_instance = response_receiver
            .await
            .expect("The sender for response_receiver dropped before sending a response.");

        let prot;
        if instance.is_none() {
            // Create the new protocol instance
            prot = ThresholdSignatureProtocol::new(
                key,
                message,
                label,
                receiver_for_new_instance,
                self.outgoing_message_sender.clone(),
                instance_id.clone(),
            );
        } else {
            // Create the new protocol instance
            prot = ThresholdSignatureProtocol::from_instance(
                &instance.unwrap(),
                key,
                message.unwrap(),
                label,
                receiver_for_new_instance,
                self.outgoing_message_sender.clone(),
                instance_id.clone(),
            );
        }
        

        Ok((instance_id, prot))
    }

    async fn get_precompute_instance(
        &self,
        label: &Vec<u8>,
        key_id: &Option<String>,
        scheme_id: u8,
        group_id: u8
    ) -> Result<(String, ThresholdSignaturePrecomputation), Status> {
        let instance_id;
      
        let s = match str::from_utf8(label) {
            Ok(v) => v,
            Err(e) => return Err(Status::aborted("error decoding label")),
        };
        instance_id = String::from(s);
    
        // Check whether an instance with this instance_id already exists
        let (response_sender, response_receiver) = oneshot::channel::<InstanceStatus>();
        let cmd = StateUpdateCommand::GetInstanceStatus {
            instance_id: instance_id.clone(),
            responder: response_sender,
        };
        self.state_command_sender
            .send(cmd)
            .await
            .expect("Receiver for state_command_sender closed.");
        let status = response_receiver
            .await
            .expect("response_receiver.await returned Err");
        if status.started {
            println!(
                ">> REQH: A request with the same id already exists. Instance_id: {:?}",
                instance_id
            );
            return Err(Status::new(
                Code::AlreadyExists,
                format!("A similar request with request_id {instance_id} already exists."),
            ));
        }

        // Retrieve private key for this instance
        let key: Arc<Key>;
        if let Some(_) = key_id {
            unimplemented!(">> REQH: Using specific key by specifying its id not yet supported.")
        } else {
            let (response_sender, response_receiver) =
                oneshot::channel::<Result<Arc<Key>, String>>();
            let cmd = StateUpdateCommand::GetPrivateKeyByType {
                scheme: ThresholdScheme::from_id(scheme_id).unwrap(),
                group: Group::from_code(group_id).unwrap(),
                responder: response_sender,
            };
            self.state_command_sender
                .send(cmd)
                .await
                .expect("Receiver for state_command_sender closed.");
            let key_result = response_receiver
                .await
                .expect("response_receiver.await returned Err");
            match key_result {
                Ok(key_entry) => key = key_entry,
                Err(err) => return Err(Status::new(Code::InvalidArgument, err)),
            };
        };
        println!(
            ">> REQH: Using key with id: {:?} for request {:?}",
            key.id, &instance_id
        );

        // Initiate the state of the new instance.
        let cmd = StateUpdateCommand::AddNewInstance {
            instance_id: instance_id.clone(),
        };
        self.state_command_sender
            .send(cmd)
            .await
            .expect("Receiver for state_command_sender closed.");

        // Inform the MessageForwarder that a new instance is starting. The MessageForwarder will return a receiver end that the instnace can use to recieve messages.
        let (response_sender, response_receiver) =
            oneshot::channel::<tokio::sync::mpsc::Receiver<Vec<u8>>>();
        let cmd = MessageForwarderCommand::InsertInstance {
            instance_id: instance_id.clone(),
            responder: response_sender,
        };
        self.forwarder_command_sender
            .send(cmd)
            .await
            .expect("Receiver for forwarder_command_sender closed.");
        let receiver_for_new_instance = response_receiver
            .await
            .expect("The sender for response_receiver dropped before sending a response.");

        // Create the new protocol instance
        let prot = ThresholdSignaturePrecomputation::new(
            key,
            label,
            receiver_for_new_instance,
            self.outgoing_message_sender.clone(),
            instance_id.clone(),
        );

        Ok((instance_id, prot))
    }

    async fn get_coin_instance(
        &self,
        name: &Vec<u8>,
        key_id: &Option<String>,
        scheme_id: u8,
        group_id: u8
    ) -> Result<(String, ThresholdCoinProtocol), Status> {
        // Create a unique instance_id for this instance
        let instance_id = assign_coin_instance_id(&name);

        // Check whether an instance with this instance_id already exists
        let (response_sender, response_receiver) = oneshot::channel::<InstanceStatus>();
        let cmd = StateUpdateCommand::GetInstanceStatus {
            instance_id: instance_id.clone(),
            responder: response_sender,
        };
        self.state_command_sender
            .send(cmd)
            .await
            .expect("Receiver for state_command_sender closed.");
        let status = response_receiver
            .await
            .expect("response_receiver.await returned Err");
        if status.started {
            println!(
                ">> REQH: A request with the same id already exists. Instance_id: {:?}",
                instance_id
            );
            return Err(Status::new(
                Code::AlreadyExists,
                format!("A similar request with request_id {instance_id} already exists."),
            ));
        }

        // Retrieve private key for this instance
        let key: Arc<Key>;
        if let Some(_) = key_id {
            unimplemented!(">> REQH: Using specific key by specifying its id not yet supported.")
        } else {
            let (response_sender, response_receiver) =
                oneshot::channel::<Result<Arc<Key>, String>>();
            let cmd = StateUpdateCommand::GetPrivateKeyByType {
                scheme: ThresholdScheme::from_id(scheme_id).unwrap(),
                group: Group::from_code(group_id).unwrap(),
                responder: response_sender,
            };
            self.state_command_sender
                .send(cmd)
                .await
                .expect("Receiver for state_command_sender closed.");
            let key_result = response_receiver
                .await
                .expect("response_receiver.await returned Err");
            match key_result {
                Ok(key_entry) => key = key_entry,
                Err(err) => return Err(Status::new(Code::InvalidArgument, err)),
            };
        };
        println!(
            ">> REQH: Using key with id: {:?} for request {:?}",
            key.id, &instance_id
        );

        // Initiate the state of the new instance.
        let cmd = StateUpdateCommand::AddNewInstance {
            instance_id: instance_id.clone(),
        };
        self.state_command_sender
            .send(cmd)
            .await
            .expect("Receiver for state_command_sender closed.");

        // Inform the MessageForwarder that a new instance is starting. The MessageForwarder will return a receiver end that the instnace can use to recieve messages.
        let (response_sender, response_receiver) =
            oneshot::channel::<tokio::sync::mpsc::Receiver<Vec<u8>>>();
        let cmd = MessageForwarderCommand::InsertInstance {
            instance_id: instance_id.clone(),
            responder: response_sender,
        };
        self.forwarder_command_sender
            .send(cmd)
            .await
            .expect("Receiver for forwarder_command_sender closed.");
        let receiver_for_new_instance = response_receiver
            .await
            .expect("The sender for response_receiver dropped before sending a response.");

        // Create the new protocol instance
        let prot = ThresholdCoinProtocol::new(
            key,
            name,
            receiver_for_new_instance,
            self.outgoing_message_sender.clone(),
            instance_id.clone(),
        );
        Ok((instance_id, prot))
    }


    async fn update_decryption_instance_result(
        instance_id: String,
        result: Result<Vec<u8>, ProtocolError>,
        state_command_sender: Sender<StateUpdateCommand>,
        forwarder_command_sender: Sender<MessageForwarderCommand>,
    ) {
        // Update the StateManager with the result of the instance.
        let new_status = InstanceStatus {
            started: true,
            finished: true,
            result,
        };
        let cmd = StateUpdateCommand::UpdateInstanceStatus {
            instance_id: instance_id.clone(),
            new_status,
        };
        state_command_sender
            .send(cmd)
            .await
            .expect("The receiver for state_command_sender has been closed.");

        // Inform MessageForwarder that the instance was terminated.
        let cmd = MessageForwarderCommand::RemoveInstance { instance_id };
        forwarder_command_sender
            .send(cmd)
            .await
            .expect("The receiver for forwarder_command_sender has been closed.");
    }

    async fn update_signature_instance_result(
        instance_id: String,
        result: Result<Signature, ProtocolError>,
        state_command_sender: Sender<StateUpdateCommand>,
        forwarder_command_sender: Sender<MessageForwarderCommand>,
    ) {

        let r;
        if result.is_err(){
            r = Err(result.unwrap_err());
        } else {
            r = Ok(result.unwrap().serialize().unwrap());
        }

        // Update the StateManager with the result of the instance.
        let new_status = InstanceStatus {
            started: true,
            finished: true,
            result:r,
        };
        let cmd = StateUpdateCommand::UpdateInstanceStatus {
            instance_id: instance_id.clone(),
            new_status,
        };
        state_command_sender
            .send(cmd)
            .await
            .expect("The receiver for state_command_sender has been closed.");

        // Inform MessageForwarder that the instance was terminated.
        let cmd = MessageForwarderCommand::RemoveInstance { instance_id };
        forwarder_command_sender
            .send(cmd)
            .await
            .expect("The receiver for forwarder_command_sender has been closed.");
    }

    async fn update_coin_instance_result(
        instance_id: String,
        result: Result<u8, ProtocolError>,
        state_command_sender: Sender<StateUpdateCommand>,
        forwarder_command_sender: Sender<MessageForwarderCommand>,
    ) {

        let r;
        if result.is_err(){
            r = Err(result.unwrap_err());
        } else {
            r = Ok(vec![result.unwrap()]);
        }

        // Update the StateManager with the result of the instance.
        let new_status = InstanceStatus {
            started: true,
            finished: true,
            result:r,
        };
        let cmd = StateUpdateCommand::UpdateInstanceStatus {
            instance_id: instance_id.clone(),
            new_status,
        };
        state_command_sender
            .send(cmd)
            .await
            .expect("The receiver for state_command_sender has been closed.");

        // Inform MessageForwarder that the instance was terminated.
        let cmd = MessageForwarderCommand::RemoveInstance { instance_id };
        forwarder_command_sender
            .send(cmd)
            .await
            .expect("The receiver for forwarder_command_sender has been closed.");
    }

    pub async fn do_sign(&self, 
        request: Request<SignRequest>,
        node_id: Option<usize>) -> Result<Response<SignResponse>, Status> {
        println!(">> REQH: Received a signing request.");
        let req: &SignRequest = request.get_ref();
        let mut instance_id;
        let mut prot;
        let mut instance = Option::None;

        // If scheme is Frost, we can make use of precomputation
        if req.scheme == ThresholdScheme::Frost.get_id() as i32 {
            println!(">> REQH: Scheme is FROST, fetching precomputations");
            instance = self.pop_frost_precomputation(node_id).await;

            if instance.is_none() {
                println!(">> REQH: No more precomputations left, create new precomputations");
                // no more precomputations left, start another round of precomputation
                for i in 0..NUM_PRECOMPUTATIONS {
                    let mut s = String::from_utf8(req.label.clone()).unwrap();
                    s.push_str(&(i as u32).to_string());
                    (instance_id, prot) = match self
                    .get_precompute_instance(&s.into_bytes(), &req.key_id, req.scheme as u8, req.group as u8)
                    .await
                    {
                        Ok((instance_id, prot)) => (instance_id, prot),
                        Err(err) => return Err(err),
                    };
            
                    // Start it in a new thread, so that the client does not block until the protocol is finished.
                    let state_command_sender2 = self.state_command_sender.clone();
                    tokio::spawn(async move {
                        let result = prot.run().await;
            
                        // Protocol terminated, update state with the result.
                        println!(
                            ">> REQH: Precomputed FROST round"
                        );
                        
                        RpcRequestHandler::push_frost_precomputation(
                            state_command_sender2,
                            result.unwrap(),
                            Option::None
                        )
                        .await.expect("Error adding frost precomputation");
                    });
                }
            }

            instance = self.pop_frost_precomputation(Option::None).await;
        } 
         
        // Make all required checks and create the new protocol instance
        let (instance_id, mut prot) = match self
            .get_signature_instance(Option::Some(&req.message), &req.label, &req.key_id, req.scheme as u8, req.group as u8, instance)
            .await {
            Ok((instance_id, prot)) => (instance_id, prot),
            Err(err) => return Err(err),
        };
        
        // Start it in a new thread, so that the client does not block until the protocol is finished.
        let state_command_sender2 = self.state_command_sender.clone();
        let forwarder_command_sender2 = self.forwarder_command_sender.clone();
        let instance_id2 = instance_id.clone();
        tokio::spawn(async move {
            let result = prot.run().await;

            // Protocol terminated, update state with the result.
            println!(
                ">> REQH: Received result from protocol with instance_id: {:?}",
                instance_id2
            );
            RpcRequestHandler::update_signature_instance_result(
                instance_id2.clone(),
                result,
                state_command_sender2,
                forwarder_command_sender2,
            )
            .await;
        });

        return Ok(Response::new(SignResponse {
            instance_id: instance_id.clone(),
        }));
    }
}

#[tonic::async_trait]
impl ThresholdCryptoLibrary for RpcRequestHandler {
    async fn decrypt(
        &self,
        request: Request<DecryptRequest>,
    ) -> Result<Response<DecryptResponse>, Status> {
        println!(">> REQH: Received a decrypt request.");
        let req: &DecryptRequest = request.get_ref();

        // Make all required checks and create the new protocol instance
        let (instance_id, mut prot) = match self
            .get_decryption_instance(&req.ciphertext, &req.key_id)
            .await
        {
            Ok((instance_id, prot)) => (instance_id, prot),
            Err(err) => return Err(err),
        };

        // Start it in a new thread, so that the client does not block until the protocol is finished.
        let state_command_sender2 = self.state_command_sender.clone();
        let forwarder_command_sender2 = self.forwarder_command_sender.clone();
        let instance_id2 = instance_id.clone();
        tokio::spawn(async move {
            let result = prot.run().await;

            // Protocol terminated, update state with the result.
            println!(
                ">> REQH: Received result from protocol with instance_id: {:?}",
                instance_id2
            );
            RpcRequestHandler::update_decryption_instance_result(
                instance_id2.clone(),
                result,
                state_command_sender2,
                forwarder_command_sender2,
            )
            .await;
        });

        Ok(Response::new(DecryptResponse {
            instance_id: instance_id.clone(),
        }))
    }

    /* this method is called at the non-leader nodes if no atomic broadcast is involved */
    async fn forward_sign_request(
        &self,
        request: Request<LeaderSignRequest>
    ) -> Result<Response<SignResponse>, Status> {
        let r = request.get_ref();
        let req: Request<SignRequest> = Request::new(
            SignRequest { 
                message: r.message.clone(), 
                label: r.label.clone(), 
                key_id: r.key_id.clone(), 
                scheme: r.scheme.clone(), 
                group: r.group.clone() }
            );
        return self.do_sign(req, Some(r.node_id as usize)).await;
    }

    /* this method is called in the case of atomic broadcast */
    async fn sign(
        &self,
        request: Request<AtomicSignRequest>,
    ) -> Result<Response<SignResponse>, Status> {
        let r = request.get_ref();
        let req: Request<SignRequest> = Request::new(
            SignRequest { 
                message: r.message.clone(), 
                label: r.label.clone(), 
                key_id: r.key_id.clone(), 
                scheme: r.scheme.clone(), 
                group: r.group.clone() }
            );
        return self.do_sign(req, None).await;
    }

    /* this method is called to start the signing process for a leader-based signature protocol */
    async fn leader_sign(
        &self,
        request: Request<SignRequest>,
    ) -> Result<Response<SignResponse>, Status> {
        let r = request.get_ref();

        for i in 0..self.config.ips.len() {
            let ip = self.config.ips[i].clone();
            let port = self.config.rpc_ports[i];

            if self.config.ids[i] == self.my_id {
                continue;
            }

            let addr = format!("http://[{ip}]:{port}");
            let mut connection = 
                ThresholdCryptoLibraryClient::connect(addr.clone())
                    .await
                    .unwrap();

            let req: Request<LeaderSignRequest> = Request::new(
                LeaderSignRequest { 
                    message: r.message.clone(), 
                    label: r.label.clone(), 
                    key_id: r.key_id.clone(), 
                    scheme: r.scheme.clone(), 
                    group: r.group.clone(),
                    node_id:self.my_id }
                );

            connection.forward_sign_request(req).await;
        }

        return self.do_sign(request, None).await;
    }

    async fn flip_coin(
        &self,
        request: Request<CoinRequest>,
    ) -> Result<Response<CoinResponse>, Status> {
        println!(">> REQH: Received a coin flip request.");
        let req: &CoinRequest = request.get_ref();

        // Make all required checks and create the new protocol instance
        let (instance_id, mut prot) = match self
            .get_coin_instance(&req.name, &req.key_id, req.scheme as u8, req.group as u8)
            .await
        {
            Ok((instance_id, prot)) => (instance_id, prot),
            Err(err) => return Err(err),
        };

        // Start it in a new thread, so that the client does not block until the protocol is finished.
        let state_command_sender2 = self.state_command_sender.clone();
        let forwarder_command_sender2 = self.forwarder_command_sender.clone();
        let instance_id2 = instance_id.clone();
        tokio::spawn(async move {
            let result = prot.run().await;

            // Protocol terminated, update state with the result.
            println!(
                ">> REQH: Received result from protocol with instance_id: {:?}",
                instance_id2
            );
            RpcRequestHandler::update_coin_instance_result(
                instance_id2.clone(),
                result,
                state_command_sender2,
                forwarder_command_sender2,
            )
            .await;
        });

        Ok(Response::new(CoinResponse {
            instance_id: instance_id.clone(),
        }))
    }

    async fn get_public_keys_for_encryption(
        &self,
        request: Request<GetPublicKeysForEncryptionRequest>,
    ) -> Result<Response<GetPublicKeysForEncryptionResponse>, Status> {
        println!(">> REQH: Received a get_public_keys_for_encryption request.");
        let (response_sender, response_receiver) = oneshot::channel::<Vec<Arc<Key>>>();
        let cmd = StateUpdateCommand::GetEncryptionKeys {
            responder: response_sender,
        };
        self.state_command_sender
            .send(cmd)
            .await
            .expect("Receiver for state_command_sender closed.");
        let key_entries = response_receiver
            .await
            .expect("response_receiver.await returned Err");
        let mut public_keys: Vec<PublicKeyEntry> = Vec::new();
        for entry in key_entries {
            let e = PublicKeyEntry {
                id: entry.id.clone(),
                scheme: entry.sk.get_scheme() as i32,
                group: entry.sk.get_group() as i32,
                key: match entry.sk.get_public_key().serialize() {
                    Ok(key_ser) => key_ser,
                    Err(err) => return Err(Status::new(Code::Internal, err.to_string())),
                },
            };
            public_keys.push(e);
        }
        Ok(Response::new(GetPublicKeysForEncryptionResponse {
            keys: public_keys,
        }))
    }

    async fn get_decrypt_result(
        &self,
        request: Request<GetDecryptResultRequest>,
    ) -> Result<Response<GetDecryptResultResponse>, Status> {
        println!(">> REQH: Received a get_decrypt_result request.");
        let req: &GetDecryptResultRequest = request.get_ref();

        // Get status of the instance by contacting the state manager
        let (response_sender, response_receiver) = oneshot::channel::<InstanceStatus>();
        let cmd = StateUpdateCommand::GetInstanceStatus {
            instance_id: req.instance_id.clone(),
            responder: response_sender,
        };
        self.state_command_sender
            .send(cmd)
            .await
            .expect("Receiver for state_command_sender closed.");
        let status = response_receiver
            .await
            .expect("response_receiver.await returned Err");

        let mut result = None;
        if status.finished {
            if let Ok(res) = status.result {
                result = Some(res)
            };
        };
        let response = GetDecryptResultResponse {
            instance_id: req.instance_id.clone(),
            is_started: status.started,
            is_finished: status.finished,
            plaintext: result,
        };
        Ok(Response::new(response))
    }

 
    async fn get_signature_result(
        &self,
        request: Request<GetSignatureResultRequest>,
    ) -> Result<Response<GetSignatureResultResponse>, Status> {
        println!(">> REQH: Received a get_signature_result request.");
        let req: &GetSignatureResultRequest = request.get_ref();

        // Get status of the instance by contacting the state manager
        let (response_sender, response_receiver) = oneshot::channel::<InstanceStatus>();
        let cmd = StateUpdateCommand::GetInstanceStatus {
            instance_id: req.instance_id.clone(),
            responder: response_sender,
        };
        self.state_command_sender
            .send(cmd)
            .await
            .expect("Receiver for state_command_sender closed.");
        let status = response_receiver
            .await
            .expect("response_receiver.await returned Err");

        let mut result = None;
        if status.finished {
            if let Ok(res) = status.result {
                result = Some(res)
            };
        };
        let response = GetSignatureResultResponse {
            instance_id: req.instance_id.clone(),
            is_started: status.started,
            is_finished: status.finished,
            signature: result,
        };
        Ok(Response::new(response))
    }

    async fn get_coin_result(
        &self,
        request: Request<GetCoinResultRequest>,
    ) -> Result<Response<GetCoinResultResponse>, Status> {
        println!(">> REQH: Received a get_coin_result request.");
        let req: &GetCoinResultRequest = request.get_ref();

        // Get status of the instance by contacting the state manager
        let (response_sender, response_receiver) = oneshot::channel::<InstanceStatus>();
        let cmd = StateUpdateCommand::GetInstanceStatus {
            instance_id: req.instance_id.clone(),
            responder: response_sender,
        };
        self.state_command_sender
            .send(cmd)
            .await
            .expect("Receiver for state_command_sender closed.");
        let status = response_receiver
            .await
            .expect("response_receiver.await returned Err");

        let mut result = None;
        if status.finished {
            if let Ok(res) = status.result {
                result = Some(res)
            };
        };

        let mut coin = Option::None;

        if result.is_some() {
            let r = result.unwrap()[0] as i32;
            coin  = Option::Some(r);
        }

        let response = GetCoinResultResponse {
            instance_id: req.instance_id.clone(),
            is_started: status.started,
            is_finished: status.finished,
            coin: coin,
        };
        Ok(Response::new(response))
    }

    // Meant only for testing. In real depolyments decryption shares are sent through a separate libP2P-based network.
    async fn push_decryption_share(
        &self,
        request: Request<PushDecryptionShareRequest>,
    ) -> Result<Response<PushDecryptionShareResponse>, Status> {
        let req = request.get_ref();
        // println!(">> NET: Received a decryption share. Instance_id: {:?}. Pushing to net_to_demult channel,", req.instance_id);
        let p2p_message = NetMessage {
            instance_id: req.instance_id.clone(),
            is_total_order: false,
            message_data: req.decryption_share.clone(),
        };
        self.incoming_message_sender
            .send(p2p_message)
            .await
            .unwrap();
        Ok(Response::new(PushDecryptionShareResponse {}))
    }
}

pub async fn init(
    rpc_listen_address: String,
    rpc_listen_port: u16,
    keychain: KeyChain,
<<<<<<< HEAD
    incoming_message_receiver: tokio::sync::mpsc::Receiver<P2pMessage>,
    outgoing_message_sender: tokio::sync::mpsc::Sender<P2pMessage>,
    incoming_message_sender: tokio::sync::mpsc::Sender<P2pMessage>, // needed only for testing, to "patch" messages received over the RPC Endpoint PushDecryptionShare
    config: static_net::deserialize::Config,
    my_id: u32 
=======
    incoming_message_receiver: tokio::sync::mpsc::Receiver<NetMessage>,
    outgoing_message_sender: tokio::sync::mpsc::Sender<NetMessage>,
    incoming_message_sender: tokio::sync::mpsc::Sender<NetMessage>, // needed only for testing, to "patch" messages received over the RPC Endpoint PushDecryptionShare
>>>>>>> 687e2001
) {
    // Channel to send commands to the StateManager.
    // Used by the RpcRequestHandler, when a new request is received (it takes ownership state_command_sender)
    // The channel must never be closed.
    let (state_command_sender, state_command_receiver) =
        tokio::sync::mpsc::channel::<StateUpdateCommand>(32);

    // Channel to send commands to the MessageForwarder.
    // The sender end is owned by the RpcRequestHandler and must never be closed.
    let (forwarder_command_sender, forwarder_command_receiver) =
        tokio::sync::mpsc::channel::<MessageForwarderCommand>(32);

    // Spawn StateManager.
    // Takes ownerhsip of keychain and state_command_receiver
    println!(">> REQH: Initiating the state manager.");
    tokio::spawn(async move {
        let mut sm = StateManager::new(keychain, state_command_receiver);
        sm.run().await;
    });

    // Spawn MessageForwarder
    // Takes ownershiip of forwarder_command_receiver, incoming_message_receiver, state_command_sender
    println!(">> REQH: Initiating MessageForwarder.");
    tokio::spawn(async move {
        let mut mfw = MessageForwarder::new(forwarder_command_receiver, incoming_message_receiver);
        mfw.run().await;
    });

    // Start server
    let rpc_addr = format!("{}:{}", rpc_listen_address, rpc_listen_port);
    let service = RpcRequestHandler {
        state_command_sender,
        forwarder_command_sender,
        outgoing_message_sender,
        incoming_message_sender,
        frost_precomputations: Vec::new(),
        my_id,
        config
    };
    Server::builder()
        .add_service(ThresholdCryptoLibraryServer::new(service))
        // .serve(format!("[{rpc_listen_address}]:{rpc_listen_port}").parse().unwrap())
        .serve(rpc_addr.parse().unwrap())
        .await
        .expect("");
    println!(">> REQH: Request handler is starting. Listening for RPC on address: {rpc_addr}");
}<|MERGE_RESOLUTION|>--- conflicted
+++ resolved
@@ -11,14 +11,9 @@
 use tonic::{transport::Server, Request, Response, Status};
 use std::str;
 
-<<<<<<< HEAD
 use mcore::hash256::HASH256;
-use network::types::message::P2pMessage;
+use network::types::message::NetMessage;
 use schemes::interface::{Ciphertext, Serializable, Signature, ThresholdScheme, ThresholdCoin, InteractiveThresholdSignature};
-=======
-use network::types::message::NetMessage;
-use schemes::interface::{Ciphertext, Serializable};
->>>>>>> 687e2001
 use thetacrypt_proto::protocol_types::{
     threshold_crypto_library_server::{ThresholdCryptoLibrary, ThresholdCryptoLibraryServer},
     DecryptResponse, DecryptRequest, SignRequest, SignResponse,
@@ -27,17 +22,13 @@
     PushDecryptionShareResponse,
 };
 
-use crate::threshold_coin_protocol::ThresholdCoinProtocol;
-use crate::threshold_signature_protocol::ThresholdSignaturePrecomputation;
+use crate::threshold_cipher::protocol::ThresholdCipherProtocol;
+use crate::threshold_signature::protocol::{ThresholdSignatureProtocol, ThresholdSignaturePrecomputation};
+use crate::threshold_coin::protocol::ThresholdCoinProtocol;
 use crate::{
     keychain::KeyChain,
     message_forwarder::{MessageForwarder, MessageForwarderCommand},
     state_manager::{InstanceStatus, StateManager, StateUpdateCommand},
-<<<<<<< HEAD
-    threshold_cipher_protocol::ThresholdCipherProtocol, threshold_signature_protocol::ThresholdSignatureProtocol,
-=======
-    threshold_cipher::protocol::ThresholdCipherProtocol,
->>>>>>> 687e2001
     types::{Key, ProtocolError},
 };
 
@@ -62,16 +53,11 @@
 pub struct RpcRequestHandler {
     state_command_sender: tokio::sync::mpsc::Sender<StateUpdateCommand>,
     forwarder_command_sender: tokio::sync::mpsc::Sender<MessageForwarderCommand>,
-<<<<<<< HEAD
-    outgoing_message_sender: tokio::sync::mpsc::Sender<P2pMessage>,
-    incoming_message_sender: tokio::sync::mpsc::Sender<P2pMessage>, // needed only for testing, to "patch" messages received over the RPC Endpoint PushDecryptionShare
+    outgoing_message_sender: tokio::sync::mpsc::Sender<NetMessage>,
+    incoming_message_sender: tokio::sync::mpsc::Sender<NetMessage>, // needed only for testing, to "patch" messages received over the RPC Endpoint PushDecryptionShare
     frost_precomputations: Vec<InteractiveThresholdSignature>,
     my_id: u32,
     config: static_net::deserialize::Config
-=======
-    outgoing_message_sender: tokio::sync::mpsc::Sender<NetMessage>,
-    incoming_message_sender: tokio::sync::mpsc::Sender<NetMessage>, // needed only for testing, to "patch" messages received over the RPC Endpoint PushDecryptionShare
->>>>>>> 687e2001
 }
 
 impl RpcRequestHandler {
@@ -748,7 +734,7 @@
         let req: &DecryptRequest = request.get_ref();
 
         // Make all required checks and create the new protocol instance
-        let (instance_id, mut prot) = match self
+        let (instance_id, mut prot): (String, ThresholdCipherProtocol) = match self
             .get_decryption_instance(&req.ciphertext, &req.key_id)
             .await
         {
@@ -1070,17 +1056,11 @@
     rpc_listen_address: String,
     rpc_listen_port: u16,
     keychain: KeyChain,
-<<<<<<< HEAD
-    incoming_message_receiver: tokio::sync::mpsc::Receiver<P2pMessage>,
-    outgoing_message_sender: tokio::sync::mpsc::Sender<P2pMessage>,
-    incoming_message_sender: tokio::sync::mpsc::Sender<P2pMessage>, // needed only for testing, to "patch" messages received over the RPC Endpoint PushDecryptionShare
-    config: static_net::deserialize::Config,
-    my_id: u32 
-=======
     incoming_message_receiver: tokio::sync::mpsc::Receiver<NetMessage>,
     outgoing_message_sender: tokio::sync::mpsc::Sender<NetMessage>,
     incoming_message_sender: tokio::sync::mpsc::Sender<NetMessage>, // needed only for testing, to "patch" messages received over the RPC Endpoint PushDecryptionShare
->>>>>>> 687e2001
+    config: static_net::deserialize::Config,
+    my_id: u32 
 ) {
     // Channel to send commands to the StateManager.
     // Used by the RpcRequestHandler, when a new request is received (it takes ownership state_command_sender)
