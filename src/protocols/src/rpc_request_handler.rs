--- conflicted
+++ resolved
@@ -337,12 +337,8 @@
     });
     
     // Start server
-<<<<<<< HEAD
     let rpc_addr = format!("{}:{}", rpc_listen_address, rpc_listen_port);
     println!(">> REQH: Request handler is starting. Listening for RPC on address: {rpc_addr}");
-=======
-    println!(">> REQH: Request handler is starting. Listening on address: {rpc_listen_address}:{rpc_listen_port}");
->>>>>>> c83fb875
     let service = RpcRequestHandler{
         key_chain,
         state_command_sender,
