use tokio::sync::{mpsc::Sender, oneshot};
use tonic::Code;
use std::{collections::{HashMap, VecDeque}, sync::Arc};
use tonic::{transport::Server, Request, Response, Status};

use network::types::message::P2pMessage;
use schemes::{keys::{PrivateKey, PublicKey}, interface::{ThresholdScheme, Ciphertext}, group::Group};
use thetacrypt_proto::protocol_types::threshold_crypto_library_server::{ThresholdCryptoLibrary,ThresholdCryptoLibraryServer};
use thetacrypt_proto::protocol_types::{DecryptRequest, DecryptReponse};
use thetacrypt_proto::protocol_types::{DecryptSyncRequest, DecryptSyncReponse};
use thetacrypt_proto::protocol_types::{GetDecryptResultRequest, GetDecryptResultResponse};
use thetacrypt_proto::protocol_types::{PushDecryptionShareRequest, PushDecryptionShareResponse};
use thetacrypt_proto::protocol_types::{GetPublicKeysForEncryptionRequest, GetPublicKeysForEncryptionResponse, PublicKeyEntry};
use mcore::hash256::HASH256;

use crate::{keychain::KeyChain, types::{Key, ProtocolError, InstanceId}};
use crate::threshold_cipher_protocol::ThresholdCipherProtocol;


const BACKLOG_MAX_RETRIES: u32 = 10;
const BACKLOG_WAIT_INTERVAL: u32 = 5; //seconds. todo: exponential backoff
const CHECK_TERMINATED_CHANNELS_INTERVAL: u32 = 30;

#[derive(Debug)]
pub enum MessageForwarderCommand {
    GetReceiverForNewInstance {
        instance_id: String,
        responder: tokio::sync::oneshot::Sender< tokio::sync::mpsc::Receiver<Vec<u8>> >
    },
    RemoveReceiverForInstance {
        instance_id: String
    }
}

// InstanceStatus describes the currenct state of a protocol instance. 
// The field result has meaning only when finished == true. 
#[derive(Debug, Clone)]
struct InstanceStatus {
    started: bool,
    finished: bool,
    result: Result<Vec<u8>, ProtocolError>, 
}

#[derive(Debug)]
enum StateUpdateCommand {
    // Initiate the status for a new instance. The caller must make sure the instance does not already exist, otherwise the status will be overwritten.
    AddNewInstance { 
        instance_id: String,
    },
    // Return the current status of a protocol instance
    GetInstanceStatus { 
        instance_id: String,
        responder: tokio::sync::oneshot::Sender< InstanceStatus >
    },
    // Update the status of an instance.
    UpdateInstanceStatus { 
        instance_id: String,
        new_status: InstanceStatus
    },
    // Returns the private keys that can be used with the given scheme and group
    GetPrivateKeyByType { 
        scheme: ThresholdScheme,
        group: Group,
        responder: tokio::sync::oneshot::Sender< Result<Arc<Key>, String> >
    },
    // Returns all public keys that can be used for encryption.
    GetEncryptionKeys { 
        responder: tokio::sync::oneshot::Sender< Vec<Arc<Key>> >
    },
}

fn assign_decryption_instance_id(ctxt: &Ciphertext) -> String {
    let mut ctxt_digest = HASH256::new();
    ctxt_digest.process_array(&ctxt.get_msg());
    let h: &[u8] = &ctxt_digest.hash()[..8];
    String::from_utf8(ctxt.get_label()).unwrap() + " " + hex::encode_upper(h).as_str()
}

pub struct RpcRequestHandler {
    state_command_sender: tokio::sync::mpsc::Sender<StateUpdateCommand>,
    forwarder_command_sender: tokio::sync::mpsc::Sender<MessageForwarderCommand>,
    outgoing_message_sender: tokio::sync::mpsc::Sender<P2pMessage>,
    incoming_message_sender: tokio::sync::mpsc::Sender<P2pMessage>, // needed only for testing, to "patch" messages received over the RPC Endpoint PushDecryptionShare
}

impl RpcRequestHandler {
    async fn get_decryption_instance(&self, ciphertext_bytes: &Vec<u8>, key_id: &Option<String>) -> Result<(String,ThresholdCipherProtocol), Status> {
        // Deserialize ciphertext
        let ciphertext = match Ciphertext::deserialize(ciphertext_bytes) {
            Ok(ctxt) => ctxt,
            Err(err) => {
                return Err(Status::new(Code::InvalidArgument, format!("Could not deserialize ciphertext. Err: {:?}", err)));
            },
        };
        
        // Create a unique instance_id for this instance
        let instance_id = assign_decryption_instance_id(&ciphertext);
        
        // Check whether an instance with this instance_id already exists
        let (response_sender, response_receiver) = oneshot::channel::<InstanceStatus>();
        let cmd = StateUpdateCommand::GetInstanceStatus { 
            instance_id: instance_id.clone(),
            responder: response_sender
        };
        self.state_command_sender.send(cmd).await.expect("Receiver for state_command_sender closed.");
        let status = response_receiver.await.expect("response_receiver.await returned Err");
        if status.started {
             println!(">> REQH: A request with the same id already exists. Instance_id: {:?}", instance_id);
             return Err(Status::new(Code::AlreadyExists, format!("A similar request with request_id {instance_id} already exists.")))
        }
        
        // Retrieve private key for this instance
        let key: Arc<Key>; 
        if let Some(_) = key_id {
            unimplemented!(">> REQH: Using specific key by specifying its id not yet supported.")
        }
        else {
<<<<<<< HEAD
            let (response_sender, response_receiver) = oneshot::channel::<Result<Arc<Key>, String>>();
            let cmd = StateUpdateCommand::GetPrivateKeyByType {
                scheme: ciphertext.get_scheme(),
                group: ciphertext.get_group(),
                responder: response_sender
            };
=======
            let (response_sender, response_receiver) = oneshot::channel::<Result<PrivateKeyEntry, String>>();
            let cmd = StateUpdateCommand::GetPrivateKeyByType { scheme: ciphertext.get_scheme(), group: ciphertext.get_group().clone(), responder: response_sender };
>>>>>>> 898c3f5b
            self.state_command_sender.send(cmd).await.expect("Receiver for state_command_sender closed.");
            let key_result = response_receiver.await.expect("response_receiver.await returned Err");
            match key_result {
                Ok(key_entry) => { key = key_entry },
                Err(err) => { return Err(Status::new(Code::InvalidArgument, err)) }
            };
        };
        println!(">> REQH: Using key with id: {:?} for request {:?}", key.id, &instance_id);

        // Initiate the state of the new instance.
        let cmd = StateUpdateCommand::AddNewInstance {
            instance_id: instance_id.clone()
        };
        self.state_command_sender.send(cmd).await.expect("Receiver for state_command_sender closed.");

        // Inform the MessageForwarder that a new instance is starting. The MessageForwarder will return a receiver end that the instnace can use to recieve messages.
        let (response_sender, response_receiver) = oneshot::channel::<tokio::sync::mpsc::Receiver::<Vec<u8>>>();
        let cmd = MessageForwarderCommand::GetReceiverForNewInstance { instance_id: instance_id.clone(), responder: response_sender };
        self.forwarder_command_sender.send(cmd).await.expect("Receiver for forwarder_command_sender closed.");
        let receiver_for_new_instance = response_receiver.await.expect("The sender for response_receiver dropped before sending a response.");

        // Create the new protocol instance
        let prot = ThresholdCipherProtocol::new(
            key,
            ciphertext,
            receiver_for_new_instance,
            self.outgoing_message_sender.clone(),
            instance_id.clone()
        );
        Ok((instance_id, prot))
    }

    async fn update_decryption_instance_result(instance_id: String,
                                               result: Result<Vec<u8>, ProtocolError>, 
                                               state_command_sender: Sender<StateUpdateCommand>,
                                               forwarder_command_sender: Sender<MessageForwarderCommand>) {
        // Update the StateManager with the result of the instance.
        let new_status = InstanceStatus{
            started: true,
            finished: true,
            result,
        }; 
        let cmd = StateUpdateCommand::UpdateInstanceStatus {
            instance_id: instance_id.clone(),
            new_status
        };
        state_command_sender.send(cmd).await.expect("The receiver for state_command_sender has been closed.");
        
        // Inform MessageForwarder that the instance was terminated.
        let cmd = MessageForwarderCommand::RemoveReceiverForInstance { instance_id };
        forwarder_command_sender.send(cmd).await.expect("The receiver for forwarder_command_sender has been closed.");
    }
}

#[tonic::async_trait]
impl ThresholdCryptoLibrary for RpcRequestHandler {
    
    async fn decrypt(&self, request: Request<DecryptRequest>) -> Result<Response<DecryptReponse>, Status> {
        println!(">> REQH: Received a decrypt request.");
        let req: &DecryptRequest = request.get_ref();

        // Make all required checks and create the new protocol instance
        let (instance_id, mut prot) = match self.get_decryption_instance(&req.ciphertext, &req.key_id).await{
            Ok((instance_id, prot)) => (instance_id, prot),
            Err(err) => return Err(err),
        };
    
        // Start it in a new thread, so that the client does not block until the protocol is finished.
        let state_command_sender2 = self.state_command_sender.clone();
        let forwarder_command_sender2 = self.forwarder_command_sender.clone();
        let instance_id2 = instance_id.clone();
        tokio::spawn( async move {
            let result = prot.run().await;
            
            // Protocol terminated, update state with the result.
            println!(">> REQH: Received result from protocol with instance_id: {:?}", instance_id2);
            RpcRequestHandler::update_decryption_instance_result(instance_id2.clone(),
                                                                 result, 
                                                                 state_command_sender2, 
                                                                 forwarder_command_sender2).await;
        });

        Ok(Response::new(DecryptReponse { instance_id: instance_id.clone() }))
    }

    async fn decrypt_sync(&self, request: Request<DecryptSyncRequest>) -> Result<Response<DecryptSyncReponse>, Status> {
        println!(">> REQH: Received a decrypt_sync request.");
        let req: &DecryptSyncRequest = request.get_ref();

        // Do all required checks and create the new protocol instance
        let (instance_id, mut prot) = match self.get_decryption_instance(&req.ciphertext, &req.key_id).await{
            Ok((instance_id, prot)) => (instance_id, prot),
            Err(err) => return Err(err),
        };

        // Start the new protocol instance
        let result: Result<Vec<u8>, ProtocolError> = prot.run().await;

        // Protocol terminated, update state with the result.
        println!(">> REQH: Received result from protocol with instance_id: {:?}", instance_id);
        
        RpcRequestHandler::update_decryption_instance_result(instance_id.clone(),
                                                             result.clone(), 
                                                             self.state_command_sender.clone(), 
                                                             self.forwarder_command_sender.clone()).await;

        // todo: Return the error here
        let return_result = match result {
            Ok(res) => Some(res),
            Err(_) => None
        };
        Ok(Response::new(DecryptSyncReponse { instance_id: instance_id.clone(), plaintext: return_result }))
    }

    async fn get_public_keys_for_encryption(&self, request: Request<GetPublicKeysForEncryptionRequest>) -> Result<Response<GetPublicKeysForEncryptionResponse>, Status> { 
        println!(">> REQH: Received a get_public_keys_for_encryption request.");
        let (response_sender, response_receiver) = oneshot::channel::< Vec<Arc<Key>> >();
        let cmd = StateUpdateCommand::GetEncryptionKeys { 
            responder: response_sender
        } ;
        self.state_command_sender.send(cmd).await.expect("Receiver for state_command_sender closed.");
        let key_entries = response_receiver.await.expect("response_receiver.await returned Err");
        let mut public_keys: Vec<PublicKeyEntry> = Vec::new();
        for entry in key_entries {
            let e = PublicKeyEntry { 
                id: entry.id.clone(), 
                scheme: entry.sk.get_scheme() as i32,
                group: entry.sk.get_group() as i32,
                key: match entry.sk.get_public_key().serialize() {
                            Ok(key_ser) => key_ser,
                            Err(err) => return Err(Status::new(Code::Internal, err.to_string())),
                        }
            };
            public_keys.push(e);
        }
        Ok(Response::new(GetPublicKeysForEncryptionResponse { keys: public_keys }))
    }

    async fn get_decrypt_result(&self, request: Request<GetDecryptResultRequest>) -> Result<Response<GetDecryptResultResponse>, Status> {
        println!(">> REQH: Received a get_decrypt_result request.");
        let req: &GetDecryptResultRequest = request.get_ref();

        // Get status of the instance by contacting the state manager
        let (response_sender, response_receiver) = oneshot::channel::<InstanceStatus>();
        let cmd = StateUpdateCommand::GetInstanceStatus {
            instance_id: req.instance_id.clone(),
            responder: response_sender
        };
        self.state_command_sender.send(cmd).await.expect("Receiver for state_command_sender closed.");
        let status = response_receiver.await.expect("response_receiver.await returned Err");

        let mut result = None;
        if status.finished {
            if let Ok(res) = status.result { 
                result = Some(res) 
            };            
        };
        let response = GetDecryptResultResponse{ instance_id: req.instance_id.clone(),
                                                                           is_started: status.started, 
                                                                           is_finished: status.finished, 
                                                                           plaintext: result };
        Ok(Response::new(response))
    }
    
    // Meant only for testing. In real depolyments decryption shares are sent through a separate libP2P-based network.
    async fn push_decryption_share(&self, request: Request<PushDecryptionShareRequest>) -> Result<Response<PushDecryptionShareResponse>, Status> {
        let req = request.get_ref();
        // println!(">> NET: Received a decryption share. Instance_id: {:?}. Pushing to net_to_demult channel,", req.instance_id);
        let p2p_message = P2pMessage{
            instance_id: req.instance_id.clone(),
            message_data: req.decryption_share.clone()
        };
        self.incoming_message_sender.send(p2p_message).await.unwrap();
        Ok(Response::new(PushDecryptionShareResponse{}))
    }
}


pub async fn init(rpc_listen_address: String,
                  rpc_listen_port: u32,
                  keychain: KeyChain,
                  mut incoming_message_receiver: tokio::sync::mpsc::Receiver<P2pMessage>,
                  outgoing_message_sender: tokio::sync::mpsc::Sender<P2pMessage>,
                  incoming_message_sender: tokio::sync::mpsc::Sender<P2pMessage>, // needed only for testing, to "patch" messages received over the RPC Endpoint PushDecryptionShare
                 ) {
    
    // Channel to send commands to the StateManager. There are two places in the code such a command can be sent from:
    // - The RpcRequestHandler, when a new request is received (it takes ownership state_command_sender)
    // - The MessageForwarder, when it wants to know whether an instance has already finished (it takes ownership of state_command_sender2)
    // The channel must never be closed. In fact, both senders must remain open for ever.
    let (state_command_sender, mut state_command_receiver) = tokio::sync::mpsc::channel::<StateUpdateCommand>(32);
    let state_command_sender2 = state_command_sender.clone();

    // Channel to send commands to the MessageForwarder. Such a command is only sent when a new protocol instance is started.
    // The sender end is owned by the RpcRequestHandler and must never be closed.
    let (forwarder_command_sender, mut forwarder_command_receiver) = tokio::sync::mpsc::channel::<MessageForwarderCommand>(32);
    // let forwarder_command_sender2 = forwarder_command_sender.clone();

    // Channel to communicate the result of each instance back to the RpcRequestHandler.
    // The result_sender is meant to be cloned and given to every instance. 
    // However, the channel must never be closed (i.e., one sender end, owned by the RpcRequestHandler, must always remain open).
    // let (result_sender, mut result_receiver) = tokio::sync::mpsc::channel::<(InstanceId, Option<Vec<u8>>)>(32);

    // Spawn StateManager.
    // Takes ownerhsip of keychain
    println!(">> REQH: Initiating the state manager.");
    tokio::spawn( async move {
        let mut instances_status_map: HashMap<String, InstanceStatus> = HashMap::new();
        loop {
            tokio::select! {
                state_update_command = state_command_receiver.recv() => { // Received a state-update command
                    let command: StateUpdateCommand = state_update_command.expect("All senders for state_command_receiver have been closed.");
                    match command {
                        StateUpdateCommand::AddNewInstance { instance_id} => {
                            let status = InstanceStatus{
                                started: true,
                                finished: false,
                                result: Err(ProtocolError::InstanceNotFound),
                            };
                            instances_status_map.insert(instance_id, status);
                        },
                        StateUpdateCommand::GetInstanceStatus { instance_id, responder} => {
                            let result = match instances_status_map.get(&instance_id) {
                                Some(status) => {
                                    (*status).clone()
                                },
                                None => {
                                    InstanceStatus{
                                        started: false,
                                        finished: false,
                                        result: Err(ProtocolError::InstanceNotFound),
                                    }
                                },
                            };
                            responder.send(result).expect("The receiver for responder in StateUpdateCommand::GetInstanceResult has been closed.");
                        },
                        StateUpdateCommand::UpdateInstanceStatus { instance_id, new_status } => {
                            instances_status_map.insert(instance_id, new_status);
                        }
                        StateUpdateCommand::GetPrivateKeyByType { scheme, group, responder } => {
                            let key_entry = keychain.get_key_by_scheme_and_group(scheme, group);
                            responder.send(key_entry).expect("The receiver for responder in StateUpdateCommand::GetPrivateKeyByType has been closed.");
                        },
                        StateUpdateCommand::GetEncryptionKeys { responder } => {
                            let key_entries = keychain.get_encryption_keys();
                            responder.send(key_entries).expect("The receiver for responder in StateUpdateCommand::GetPrivateKeyByType has been closed.");
                        },
                        _ => unimplemented!()
                    }
                }
            }
        }
    });

    // Spawn MessageForwarder
    // Responsible for forwarding messages to the appropriate instance (hence also maintaining a channel with each instance)
    // and backlogging messages when instance has not yet started.
    println!(">> REQH: Initiating MessageForwarder.");
    tokio::spawn( async move {
        let mut instance_senders: HashMap<InstanceId, tokio::sync::mpsc::Sender<Vec<u8>> >= HashMap::new();
        let mut backlogged_messages: VecDeque<(P2pMessage, u32)> = VecDeque::new();
        let mut backlog_interval = tokio::time::interval(tokio::time::Duration::from_secs(BACKLOG_WAIT_INTERVAL as u64));
        let check_terminated_interval = tokio::time::interval(tokio::time::Duration::from_secs(CHECK_TERMINATED_CHANNELS_INTERVAL as u64));
        loop {
            tokio::select! {
                forwarder_command = forwarder_command_receiver.recv() => { // Received a command.
                    let command = forwarder_command.expect("Sender for forwarder_command_receiver closed.");
                    match command {
                        MessageForwarderCommand::GetReceiverForNewInstance { instance_id , responder} => {
                            let (message_to_instance_sender, message_to_instance_receiver) = tokio::sync::mpsc::channel::<Vec<u8>>(32);
                            instance_senders.insert(instance_id, message_to_instance_sender);
                            responder.send(message_to_instance_receiver).expect("The receiver for responder in MessageForwarderCommand::GetReceiverForNewInstance has been closed.");
                        },
                        MessageForwarderCommand::RemoveReceiverForInstance { instance_id} => {
                            instance_senders.remove(&instance_id);
                        }
                    }
                }
                
                incoming_message = incoming_message_receiver.recv() => { // An incoming message was received.
                    let P2pMessage{instance_id, message_data} = incoming_message.expect("The channel for incoming_message_receiver has been closed.");
                    forward_or_backlog(&instance_id, message_data, BACKLOG_MAX_RETRIES, &instance_senders, &mut backlogged_messages, &state_command_sender2).await;
                }

                _ = backlog_interval.tick() => { // Retry sending the backlogged messages
                    for _ in 0..backlogged_messages.len() { // always pop_front() and push_back(). If we pop_front() exactly backlogged_messages.len() times, we are ok.
                        let (P2pMessage{instance_id, message_data}, retries_left) = backlogged_messages.pop_front().unwrap(); 
                        forward_or_backlog(&instance_id, message_data, retries_left, &instance_senders, &mut backlogged_messages, &state_command_sender2).await;
                    }
                    
                }
                
            }
        }
    });
    
    // Start server
    let rpc_addr = format!("{}:{}", rpc_listen_address, rpc_listen_port);
    println!(">> REQH: Request handler is starting. Listening for RPC on address: {rpc_addr}");
    let service = RpcRequestHandler{
        state_command_sender,
        forwarder_command_sender,
        outgoing_message_sender,
        // result_sender,
        incoming_message_sender,
    };
    Server::builder()
        .add_service(ThresholdCryptoLibraryServer::new(service))
        // .serve(format!("[{rpc_listen_address}]:{rpc_listen_port}").parse().unwrap())
        .serve(rpc_addr.parse().unwrap())
        .await.expect("");
}


async fn forward_or_backlog(instance_id: &String, 
                            message_data: Vec<u8>, 
                            backlog_retries_left: u32,
                            instance_senders: &HashMap<InstanceId, tokio::sync::mpsc::Sender<Vec<u8>> >,
                            backlogged_messages: &mut VecDeque<(P2pMessage, u32)>,
                            state_command_sender: &Sender<StateUpdateCommand> ){
    // A channel was found for the given instance_id.
    if let Some(instance_sender) = instance_senders.get(instance_id) {
        instance_sender.send(message_data).await; // No error if this returns Err, it only means the instance has in the meanwhile finished.
        println!(">> FORW: Forwarded message in net_to_prot. Instance_id: {:?}", &instance_id);
    }
    else { 
        // No channel was found for the given instance_id. This can happen for two reasons:
        // - The instance has already finished and the corresponding sender has been removed from the instance_senders.
        // - The instance has not yet started because the corresponding request has not yet arrived.
        // Ask the StateManager to find out what is the case.
        let (response_sender, response_receiver) = oneshot::channel::<InstanceStatus>();
        let cmd = StateUpdateCommand::GetInstanceStatus { 
            instance_id: instance_id.clone(),
            responder: response_sender
        };
        state_command_sender.send(cmd).await.expect("The receiver for state_command_sender3 has been closed.");
        let status = response_receiver.await.expect("The sender for response_receiver dropped before sending a response.");
        if ! status.started { 
        // The instance has not yet started. Backlog the message, except if it was already backlogged too many times.
            if backlog_retries_left > 0 {
                backlogged_messages.push_back((P2pMessage{instance_id: instance_id.clone(), message_data}, backlog_retries_left - 1));
                println!(">> FORW: Could not forward message to instance. Instance_id: {instance_id} does not exist yet. Retrying after {BACKLOG_WAIT_INTERVAL} seconds. Retries left: {backlog_retries_left}.");
            }
            else {
                println!(">> FORW: Could not forward message to protocol instance. Abandoned after {BACKLOG_MAX_RETRIES} retries. Instance_id: {instance_id}");
            }
        }
        else if status.finished { 
        // The instance has already finished. Do not backlog the message.
            // println!(">> FORW: Did not forward message in net_to_prot. Instance already terminated. Instance_id: {:?}", &instance_id);
        }
        else { 
        // This should never happen. If status.started and !status.terminated, there should be a channel to that instance.
            println!(">> FORW: INTERNAL ERROR: Could not find channel to instance. Instance_id: {:?}", &instance_id);
        }
    }
}<|MERGE_RESOLUTION|>--- conflicted
+++ resolved
@@ -115,17 +115,12 @@
             unimplemented!(">> REQH: Using specific key by specifying its id not yet supported.")
         }
         else {
-<<<<<<< HEAD
             let (response_sender, response_receiver) = oneshot::channel::<Result<Arc<Key>, String>>();
             let cmd = StateUpdateCommand::GetPrivateKeyByType {
                 scheme: ciphertext.get_scheme(),
-                group: ciphertext.get_group(),
+                group: *ciphertext.get_group(),
                 responder: response_sender
             };
-=======
-            let (response_sender, response_receiver) = oneshot::channel::<Result<PrivateKeyEntry, String>>();
-            let cmd = StateUpdateCommand::GetPrivateKeyByType { scheme: ciphertext.get_scheme(), group: ciphertext.get_group().clone(), responder: response_sender };
->>>>>>> 898c3f5b
             self.state_command_sender.send(cmd).await.expect("Receiver for state_command_sender closed.");
             let key_result = response_receiver.await.expect("response_receiver.await returned Err");
             match key_result {
