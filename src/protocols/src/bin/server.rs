use std::str::FromStr;
// use std::str::from_utf8;    
// use std::convert::TryInto;
// use std::thread::sleep;
use std::{env, result};
// use std::fs::{File, self};

use network::config::tendermint_net;
use network::config::static_net;
use network::types::message::P2pMessage;
use protocols::{rpc_request_handler, keychain::KeyChain};
use tokio::signal;

<<<<<<< HEAD
const TENDERMINT_CONFIG_PATH: &str = "../network/src/config/tendermint_net/config.toml";
const LOCAL_CONFIG_PATH: &str = "../network/src/config/static_net/config.toml";
=======
// todo: Read from conf file
const RPC_DEFAULT_LISTEN_PORT: u32 = 50050;
>>>>>>> c83fb875

#[tokio::main]
async fn main()  -> Result<(), Box<dyn std::error::Error>> {
    // Read configuration files
    let tendermint_config = tendermint_net::config_service::load_config(TENDERMINT_CONFIG_PATH.to_string());
    let localnet_config = static_net::config_service::load_config(LOCAL_CONFIG_PATH.to_string());

    let args: Vec<String> = env::args().collect();
    if args.len() < 2 {
        panic!("Please provide server ID.")
    }

    let my_id = u32::from_str(&args[1])?;
<<<<<<< HEAD
    let my_addr = tendermint_net::config_service::get_rpc_base_address(&tendermint_config);
    let mut my_port = tendermint_net::config_service::get_rpc_port(&tendermint_config);
=======
    let my_port = RPC_DEFAULT_LISTEN_PORT + my_id;
    let my_addr = String::from("::1");
    let my_keyfile = format!("conf/keys_{my_id}.json");
    
    println!(">> MAIN: Reading keys from keychain file: {}", my_keyfile);
    let key_chain: KeyChain = KeyChain::from_file(&my_keyfile)?; 
>>>>>>> c83fb875

    // Create channel for sending P2P messages received at the network module to the protocols
    let (net_to_protocols_sender, net_to_protocols_receiver) = tokio::sync::mpsc::channel::<P2pMessage>(32);
    let net_to_protocols_sender2 = net_to_protocols_sender.clone(); //test

    // Create channel for sending P2P messages from a protocol to the network module
    let (protocols_to_net_sender, protocols_to_net_receiver) = tokio::sync::mpsc::channel::<P2pMessage>(32);

<<<<<<< HEAD

    // if "-l" is provided as cli argument we set up a local network
    if args.len() == 3 && args[2] == "-l" {
        println!(">> MAIN: Initiating LOCAL lib_P2P-based network instance.");
        my_port = static_net::config_service::get_rpc_port(&localnet_config, my_id);
        tokio::spawn(async move {
            network::p2p::gossipsub_setup::static_net::init(
                protocols_to_net_receiver,
                net_to_protocols_sender,
                localnet_config,
                my_id,
            ).await;
        });
    } else {
        println!(">> MAIN: Initiating lib_P2P-based network instance with TENDERMINT.");
        tokio::spawn(async move {
            network::p2p::gossipsub_setup::tendermint_net::init(
                protocols_to_net_receiver,
                net_to_protocols_sender,
                tendermint_config
            ).await;
        });
    }

    // Read key file
    let my_keyfile = format!("conf/keys_{my_id}.json");
    println!(">> MAIN: Reading keys from keychain file: {}", my_keyfile);
    let key_chain: KeyChain = KeyChain::from_file(&my_keyfile); 
=======
    // Start the network in a new thread
    println!(">> MAIN: Initiating lib_P2P-based network instance.");
    tokio::spawn(async move {
        network::p2p::gossipsub::setup::init(protocols_to_net_receiver,
                                            net_to_protocols_sender,
                                            my_id,
                                            )
                                            .await;
    });
>>>>>>> c83fb875

    // Start Rpc Request handler in a new thread
    println!(">> MAIN: Starting the RPC request handler.");
    tokio::spawn(async move {
        rpc_request_handler::init(
            my_addr,
            my_port.into(),
            key_chain,
            net_to_protocols_receiver,
            protocols_to_net_sender,
            net_to_protocols_sender2,
        ).await;
    });

    // Wait until termination signal
    tokio::select! {
        _ = signal::ctrl_c() => {
            println!(">> MAIN: Terminating.");
            return Ok(());
        },
    }
    
    Ok(())
}   <|MERGE_RESOLUTION|>--- conflicted
+++ resolved
@@ -11,13 +11,10 @@
 use protocols::{rpc_request_handler, keychain::KeyChain};
 use tokio::signal;
 
-<<<<<<< HEAD
 const TENDERMINT_CONFIG_PATH: &str = "../network/src/config/tendermint_net/config.toml";
 const LOCAL_CONFIG_PATH: &str = "../network/src/config/static_net/config.toml";
-=======
 // todo: Read from conf file
 const RPC_DEFAULT_LISTEN_PORT: u32 = 50050;
->>>>>>> c83fb875
 
 #[tokio::main]
 async fn main()  -> Result<(), Box<dyn std::error::Error>> {
@@ -31,17 +28,12 @@
     }
 
     let my_id = u32::from_str(&args[1])?;
-<<<<<<< HEAD
     let my_addr = tendermint_net::config_service::get_rpc_base_address(&tendermint_config);
     let mut my_port = tendermint_net::config_service::get_rpc_port(&tendermint_config);
-=======
-    let my_port = RPC_DEFAULT_LISTEN_PORT + my_id;
-    let my_addr = String::from("::1");
     let my_keyfile = format!("conf/keys_{my_id}.json");
     
     println!(">> MAIN: Reading keys from keychain file: {}", my_keyfile);
     let key_chain: KeyChain = KeyChain::from_file(&my_keyfile)?; 
->>>>>>> c83fb875
 
     // Create channel for sending P2P messages received at the network module to the protocols
     let (net_to_protocols_sender, net_to_protocols_receiver) = tokio::sync::mpsc::channel::<P2pMessage>(32);
@@ -50,7 +42,6 @@
     // Create channel for sending P2P messages from a protocol to the network module
     let (protocols_to_net_sender, protocols_to_net_receiver) = tokio::sync::mpsc::channel::<P2pMessage>(32);
 
-<<<<<<< HEAD
 
     // if "-l" is provided as cli argument we set up a local network
     if args.len() == 3 && args[2] == "-l" {
@@ -79,17 +70,6 @@
     let my_keyfile = format!("conf/keys_{my_id}.json");
     println!(">> MAIN: Reading keys from keychain file: {}", my_keyfile);
     let key_chain: KeyChain = KeyChain::from_file(&my_keyfile); 
-=======
-    // Start the network in a new thread
-    println!(">> MAIN: Initiating lib_P2P-based network instance.");
-    tokio::spawn(async move {
-        network::p2p::gossipsub::setup::init(protocols_to_net_receiver,
-                                            net_to_protocols_sender,
-                                            my_id,
-                                            )
-                                            .await;
-    });
->>>>>>> c83fb875
 
     // Start Rpc Request handler in a new thread
     println!(">> MAIN: Starting the RPC request handler.");
