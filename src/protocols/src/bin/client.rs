// pub mod requests {
//     tonic::include_proto!("requests");
// }

use std::collections::{HashMap, HashSet};
use std::{fs, io, vec};
use std::{thread, time};
<<<<<<< HEAD
// use network::config::localnet_config::config_service::get_rpc_listen_addr;
use network::config::tendermint_net::config_service::*;
use protocols::pb::requests::{self, PushDecryptionShareRequest};
use cosmos_crypto::dl_schemes::ciphers::bz03::Bz03ThresholdCipher;
=======
use cosmos_crypto::keys::{PublicKey, PrivateKey};
use cosmos_crypto::proto::scheme_types::{Group, ThresholdScheme};
use mcore::hash256::HASH256;
use protocols::proto::protocol_types::{self, PushDecryptionShareRequest, GetPublicKeysForEncryptionRequest, GetPublicKeysForEncryptionResponse, PublicKeyEntry};
// use cosmos_crypto::dl_schemes::ciphers::bz03::Bz03ThresholdCipher;
>>>>>>> c83fb875
use cosmos_crypto::dl_schemes::ciphers::sg02::{Sg02ThresholdCipher, Sg02PrivateKey, Sg02PublicKey, Sg02Ciphertext};
use cosmos_crypto::interface::{ThresholdCipher, ThresholdCipherParams, Serializable, DecryptionShare};
use protocols::keychain::KeyChain;
use protocols::proto::protocol_types::threshold_crypto_library_client::ThresholdCryptoLibraryClient;
use protocols::proto::protocol_types::{DecryptRequest, DecryptReponse};
use cosmos_crypto::interface::Ciphertext;
use rand::prelude::SliceRandom;
use rand::thread_rng;
use serde::Serialize;
use tonic::codegen::http::response;
use tonic::{Request, Status, Code};


#[tokio::main]
async fn main() -> Result<(), Box<dyn std::error::Error>> {
<<<<<<< HEAD
    // test_multiple_local_servers().await
    // test_multiple_local_servers_backlog().await
    test_tendermint_servers().await
=======
    abci_app_emulation().await?;
    Ok(())
>>>>>>> c83fb875
}

// test_single_server() tests basic protocol behaviour. It does not test network communication, as it emulates
// the rest of the servers by computing decryption shares and sending them to the single server.
// To run it, start *one* server instance with peer id 1. Ignore the messages of the server about trying to connect to the P2P network.
#[tokio::test(flavor = "multi_thread", worker_threads = 4)]
async fn test_single_server() -> Result<(), Box<dyn std::error::Error>> {
    let mut client = connect_one().await;

    // Read keys from file
    println!("Reading keys from keychain.");
    let key_chain_1: KeyChain = KeyChain::from_file("conf/keys_1.json")?; 
    let sk_sg02_bls12381_1 = key_chain_1.get_key_by_type(ThresholdScheme::Sg02, Group::Bls12381)?.key;
    
    // sk of rep 2 to create share. Only for test
    let key_chain_2: KeyChain = KeyChain::from_file("conf/keys_2.json")?;
    let sk_sg02_bls12381_2 = key_chain_2.get_key_by_type(ThresholdScheme::Sg02, Group::Bls12381)?.key;

    // sk of rep 3 to create share. Only for test
    let key_chain_3: KeyChain = KeyChain::from_file("conf/keys_3.json")?;
    let sk_sg02_bls12381_3 = key_chain_3.get_key_by_type(ThresholdScheme::Sg02, Group::Bls12381)?.key;

    // sk of rep 4 to create share. Only for test
    let key_chain_4: KeyChain = KeyChain::from_file("conf/keys_4.json")?;
    let sk_sg02_bls12381_4 = key_chain_4.get_key_by_type(ThresholdScheme::Sg02, Group::Bls12381)?.key;

    let pk_sg02_bls12381 = sk_sg02_bls12381_1.get_public_key();
    let k = sk_sg02_bls12381_1.get_threshold();
    println!("Reading keys done.");

    let (request, ciphertext) = create_decryption_request(1, &pk_sg02_bls12381);
    let (request2, ciphertext2) = create_decryption_request(2, &pk_sg02_bls12381);

    // Decryption request 1 
    println!(">> Sending decryption request 1.");
    let response = client.decrypt(request.clone()).await?;
    println!("RESPONSE={:?}", response);
    let decrypt_response = response.get_ref();
    

    // RESEND Decryption request 1 
    println!(">> Sending AGAIN decryption request 1.");
    let response = client.decrypt(request).await.expect_err("This should return an error.");
    println!("RESPONSE={:?}", response);
    assert!(response.code() == Code::AlreadyExists);
    
    // Decryption request 1, share id: 2
    println!(">> Sending decryption share. instance_id: {:?} share id: 2", decrypt_response.instance_id.clone());
    let share_2 = get_push_share_request(k, &ciphertext, sk_sg02_bls12381_2.clone(), decrypt_response.instance_id.clone());
    let put_share_response = client.push_decryption_share(Request::new(share_2)).await?;
    println!("RESPONSE={:?}", put_share_response);
    

    // Decryption request 2
    println!(">> Sending decryption request 2.");
    let response2 = client.decrypt(request2).await?;
    println!("RESPONSE={:?}", response2);
    let decrypt_response2 = response2.get_ref();

    // Decryption request 2, share id: 2
    println!(">> Sending decryption share. instance_id: {:?} share id: 2", decrypt_response2.instance_id.clone());
    let share_2 = get_push_share_request(k, &ciphertext2, sk_sg02_bls12381_2.clone(), decrypt_response2.instance_id.clone());
    let put_share_response2 = client.push_decryption_share(Request::new(share_2)).await?;
    println!("RESPONSE={:?}", put_share_response2);
    

    // Decryption request 1, Test what happens with DUPLICATE shares, share id 2
    println!(">> Sending DUPLICATE decryption share. instance id: {:?}, share id: 2", decrypt_response.instance_id.clone());
    let share_2 = get_push_share_request(k, &ciphertext, sk_sg02_bls12381_2.clone(), decrypt_response.instance_id.clone());
    let put_share_response = client.push_decryption_share(Request::new(share_2)).await?;
    println!("RESPONSE={:?}", put_share_response);
    
    // Decryption request 1, share id 3
    println!(">> Sending decryption share. instance id: {:?}, share id: 3", decrypt_response.instance_id.clone());
    let share_3 = get_push_share_request(k, &ciphertext, sk_sg02_bls12381_3.clone(), decrypt_response.instance_id.clone());
    let put_share_response = client.push_decryption_share(Request::new(share_3)).await?;
    println!("RESPONSE={:?}", put_share_response);

    // Decryption request 1, Test what happens with REDUNDANT shares, share id 4
    println!(">> Sending REDUNDANT decryption share. instance id: {:?}, share id: 4", decrypt_response.instance_id.clone());
    let share_4 = get_push_share_request(k, &ciphertext, sk_sg02_bls12381_4.clone(), decrypt_response.instance_id.clone());
    let put_share_response = client.push_decryption_share(Request::new(share_4)).await?;
    println!("RESPONSE={:?}", put_share_response);
    
    // Delay
    thread::sleep(time::Duration::from_millis(1000));

    // Decryption request 1, Test AGAIN what happens with REDUNDANT shares, share id 4
    println!(">> Sending REDUNDANT decryption share. instance id: {:?}, share id: 4", decrypt_response.instance_id.clone());
    let share_4 = get_push_share_request(k, &ciphertext, sk_sg02_bls12381_4.clone(), decrypt_response.instance_id.clone());
    let put_share_response = client.push_decryption_share(Request::new(share_4)).await?;
    println!("RESPONSE={:?}", put_share_response);


    // Decryption request 2, share id 3
    println!(">> Sending decryption share. instance id: {:?}, share id: 3", decrypt_response2.instance_id.clone());
    let share_3 = get_push_share_request(k, &ciphertext2, sk_sg02_bls12381_3.clone(), decrypt_response2.instance_id.clone());
    let put_share_response = client.push_decryption_share(Request::new(share_3)).await?;
    println!("RESPONSE={:?}", put_share_response);
 
    // Delay
    thread::sleep(time::Duration::from_millis(1000));

    // Decryption request 2, Test what happens with REDUNDANT shares, share id 4
    println!(">> Sending decryption share. instance id: {:?}, share id: 4", decrypt_response2.instance_id.clone());
    let share_4 = get_push_share_request(k, &ciphertext2, sk_sg02_bls12381_4.clone(), decrypt_response2.instance_id.clone());
    let put_share_response = client.push_decryption_share(Request::new(share_4)).await?;
    println!("RESPONSE={:?}", put_share_response);
 
    // Delay
    thread::sleep(time::Duration::from_millis(1000));
    
    // Decryption request 2, Test what happens with REDUNDANT shares, share id 4
    println!(">> Sending decryption share. instance id: {:?}, share id: 4", decrypt_response2.instance_id.clone());
    let share_4 = get_push_share_request(k, &ciphertext2, sk_sg02_bls12381_4.clone(), decrypt_response2.instance_id.clone());
    let put_share_response = client.push_decryption_share(Request::new(share_4)).await?;
    println!("RESPONSE={:?}", put_share_response);

    // Delay
    // thread::sleep(time::Duration::from_millis(1000));

    // INVALID Decryption request 3
    println!(">> Sending INVALID decryption request 3.");
    let PublicKey::Sg02(pk_sg02_bls12381_inner) = pk_sg02_bls12381;
    let (request3, ciphertext3) = create_tampered_sg02_decryption_request(3, &pk_sg02_bls12381_inner);
    let response3 = client.decrypt(request3).await.unwrap();
    println!("RESPONSE={:?}", response);
    let decrypt_response3 = response3.get_ref();

    // Share for INVALID Request, Decryption request 1, share id: 2
    println!(">> Sending decryption share. instance_id: {:?} share id: 2", decrypt_response3.instance_id.clone());
    
    let share_1 = get_push_share_request(k, &Ciphertext::Sg02(ciphertext3), sk_sg02_bls12381_1.clone(), decrypt_response3.instance_id.clone());
    let put_share_response = client.push_decryption_share(Request::new(share_1)).await?;
    println!("RESPONSE={:?}", put_share_response);

    Ok(())
}

// test_multiple_local_servers() tests basic communication for nodes that run locally on the main host.
// It is meant to test the basic network logic RpcRequestHandler, MessageForwarder, etc.
// To run it, start *four* server instances with peer ids 1-4, listening on localhost ports 50051-50054. They should be able to connecto to each other.
#[tokio::test(flavor = "multi_thread", worker_threads = 4)]
async fn test_multiple_local_servers() -> Result<(), Box<dyn std::error::Error>> {
    let key_chain_1: KeyChain = KeyChain::from_file("conf/keys_1.json")?; 
    let pk = key_chain_1.get_key_by_type(ThresholdScheme::Sg02, Group::Bls12381)?.key.get_public_key();
    let (request, ciphertext) = create_decryption_request(1, &pk);
    let (request2, ciphertext2) = create_decryption_request(2, &pk);

<<<<<<< HEAD
    let peers = vec![
        (0, String::from("0.0.0.0"), 50051),
        (1, String::from("0.0.0.0"), 50052),
        (2, String::from("0.0.0.0"), 50053),
        (3, String::from("0.0.0.0"), 50054)
    ];
    
    let mut connections = Vec::new();
    for peer in peers.iter() {
        let (id, ip, port) = peer.clone();
        let addr = format!("http://[{ip}]:{port}");
        connections.push(ThresholdCryptoLibraryClient::connect(addr.clone()).await.unwrap());
    }            
=======
    let mut connections = connect_all().await;
>>>>>>> c83fb875

    let mut i = 1;
    for conn in connections.iter_mut(){
        println!(">> Sending decryption request 1 to server {i}.");
        let response = conn.decrypt(request.clone()).await.expect("This should not return Err");
        i += 1;
    }

    let mut i = 1;
    for conn in connections.iter_mut(){
        println!(">> Sending decryption request 2 to server {i}.");
        let response = conn.decrypt(request2.clone()).await.unwrap();
        i += 1;
    }

    Ok(())
}


// test_multiple_local_servers_backlog() tests the backlog functionality on nodes that run locally on the main host.
// To run it, start *four* server instances with peer ids 1-4, listening on localhost ports 50051-50054. They should be able to connecto to each other.
#[tokio::test(flavor = "multi_thread", worker_threads = 4)]
async fn test_multiple_local_servers_backlog() -> Result<(), Box<dyn std::error::Error>> {
    let key_chain_1: KeyChain = KeyChain::from_file("conf/keys_1.json")?; 
    let pk = key_chain_1.get_key_by_type(ThresholdScheme::Sg02, Group::Bls12381)?.key.get_public_key();
    let (request, ciphertext) = create_decryption_request(1, &pk);
    let (request2, ciphertext2) = create_decryption_request(2, &pk);
    
    let mut connections = connect_all().await;

    let mut i = 1;
    for conn in connections.iter_mut(){
        // Send two decryption request to one server and wait before you send it to the next,
        println!(">> Sending decryption request 1 to server {i}.");
        let response = conn.decrypt(request.clone()).await.unwrap();
        println!(">> Sending decryption request 2 to server {i}.");
        let response2 = conn.decrypt(request2.clone()).await.unwrap();
        // Make this bigger than BACKLOG_WAIT_INTERVAL and smaller than BACKLOG_MAX_RETRIES * BACKLOG_WAIT_INTERVAL
        thread::sleep(time::Duration::from_millis(7000)); 
        i += 1;
    }
    Ok(())
}

async fn simple_demo() -> Result<(), Box<dyn std::error::Error>> {
    let key_chain_1: KeyChain = KeyChain::from_file("conf/keys_1.json")?; 
    let pk = key_chain_1.get_key_by_type(ThresholdScheme::Sg02, Group::Bls12381)?.key.get_public_key();
    let (request, ciphertext) = create_decryption_request(1, &pk);
    
    let mut connections = connect_all().await;

    let mut input = String::new();
    
    let mut i = 1;
    for conn in connections.iter_mut(){
        io::stdin().read_line(&mut input)?; 
        println!(">> Sending decryption request 1 to server {i}.");
        let response = conn.decrypt(request.clone()).await.unwrap();
        // let response2 = conn.decrypt(request2.clone()).await.unwrap();
        // println!("RESPONSE={:?}", response);
        i += 1;
    }
    Ok(())
}

async fn abci_app_emulation() -> Result<(), Box<dyn std::error::Error>> {
    // Connect to all nodes. In a real ABCI app only connecting to the local node would be required.
    let mut connections = connect_all().await;

    let quorum = 3; // todo: This number should also come from an Rpc request
    let mut advertised_public_keys: HashMap<[u8; 32], protocol_types::PublicKeyEntry> = HashMap::new();
    let mut advertised_public_keys_count: HashMap<[u8; 32], u32> = HashMap::new();
    
    // Ask all the nodes for their available public keys. We say each node "advertises" some public keys.
    let req = GetPublicKeysForEncryptionRequest{};
    let mut responses = Vec::new();
    let mut i = 1;
    for conn in connections.iter_mut(){
        println!(">> Sending a get-keys request to node {i}.");
        match conn.get_public_keys_for_encryption(req.clone()).await{
            Ok(response) => {
                let response_keys = response.into_inner().keys;
                println!(">> Node {i} responed with {:?} public keys.", response_keys.len());
                responses.push(response_keys);
            },
            Err(err) => {
                println!(">> Node {i} responed with an error: {err}");
            },
        }
        // todo: timeout if node too long to respond
        i += 1;
    }
    
    

    // Check whether sufficiently many nodes have advertised the same key.
    // For this, identify each advertised key entry by its unique hash and count how many have been received
    // In this sample code we just keep the first such key.
    for response_by_node in responses.iter(){
        let mut advertised_public_keys_by_node: HashSet::<[u8; 32]> = HashSet::new(); // make sure we count each advertised key once
        for key_entry in response_by_node.iter(){
            let h = get_public_key_entry_digest(key_entry);
            advertised_public_keys_by_node.insert(h);
            advertised_public_keys.insert(h, key_entry.clone());
        }
        for &h in advertised_public_keys_by_node.iter(){
            if ! advertised_public_keys_count.contains_key(&h) {
                advertised_public_keys_count.insert(h, 0);
            }
            *advertised_public_keys_count.get_mut(&h).unwrap() += 1
        }
    }

    let mut advertised_key_option: Option<PublicKeyEntry> = None;
    for (h, count) in advertised_public_keys_count.iter() {
        if *count >= quorum {
            advertised_key_option = Some(advertised_public_keys.get(h).unwrap().clone());
            break;
        }
    }
    let advertised_key_entry: PublicKeyEntry = match advertised_key_option{
        Some(advertised_key_entry) => advertised_key_entry,
        None => return Ok(()), // If no public key was advertised by sufficiently many nodes, it is not safe to encrypt.
    };
    
    // Use the public key to encrypt
    println!(">> Using public key with id {:?} to encrypt.", advertised_key_entry.id);
    let public_key = PublicKey::deserialize(&advertised_key_entry.key).unwrap();
    // todo: Do the following over an Rpc endpoint
    let (request, _) = create_decryption_request(1, (&public_key));

    // Submit the decryption request to the nodes.
    let mut i = 1;
    for conn in connections.iter_mut(){
        println!(">> Sending decryption request to server {i}.");
        let response = conn.decrypt(request.clone()).await.unwrap();
        i += 1;
    }

    Ok(())
}

<<<<<<< HEAD
async fn test_tendermint_servers() -> Result<(), Box<dyn std::error::Error>> {
    let key_chain: KeyChain = KeyChain::from_file("conf/pk.json"); 
    let pk = Sg02PublicKey::<Bls12381>::deserialize(&key_chain.get_key(requests::ThresholdCipher::Sg02, requests::DlGroup::Bls12381, None).unwrap()).unwrap();
    let (request, ciphertext) = create_decryption_request::<Sg02ThresholdCipher<Bls12381>>(1, &pk);
    let (request2, ciphertext2) = create_decryption_request::<Sg02ThresholdCipher<Bls12381>>(2, &pk);

    // ips of tendermint nodes, rpc endpoints of threshold app
    let peers = vec![
        (0, String::from("192.167.10.2"), 50050),
        (1, String::from("192.167.10.3"), 50050),
        (2, String::from("192.167.10.4"), 50050),
        (3, String::from("192.167.10.5"), 50050)
    ];
    
    let mut connections = Vec::new();
    for peer in peers.iter() {
        let (id, ip, port) = peer.clone();
        let addr = format!("http://[{ip}]:{port}");
        connections.push(ThresholdCryptoLibraryClient::connect(addr.clone()).await.unwrap());
    }            

    let mut i = 1;
    for conn in connections.iter_mut(){
        println!(">> Sending decryption request 1 to server {i}.");
        let response = conn.decrypt(request.clone()).await.expect("This should not return Err");
        i += 1;
    }

    // Send DUPLICATE requests
    let mut i = 1;
    for conn in connections.iter_mut(){
        println!(">> Sending DUPLICATE decryption request 1 to server {i}.");
        let response = conn.decrypt(request.clone()).await.expect_err("This should return Err");
        assert!(response.code() == Code::AlreadyExists);
        // let response2 = conn.decrypt(request2.clone()).await.unwrap();
        i += 1;
    }

    let mut i = 1;
    for conn in connections.iter_mut(){
        println!(">> Sending decryption request 2 to server {i}.");
        let response = conn.decrypt(request2.clone()).await.unwrap();
        // let response2 = conn.decrypt(request2.clone()).await.unwrap();
        // println!("RESPONSE={:?}", response);
        i += 1;
    }

    Ok(())
}

async fn demo() -> Result<(), Box<dyn std::error::Error>> {
    let key_chain: KeyChain = KeyChain::from_file("conf/pk.json"); 
    let pk = Sg02PublicKey::<Bls12381>::deserialize(&key_chain.get_key(requests::ThresholdCipher::Sg02, requests::DlGroup::Bls12381, None).unwrap()).unwrap();
    let (request, ciphertext) = create_decryption_request::<Sg02ThresholdCipher<Bls12381>>(1, &pk);
    let (request2, ciphertext2) = create_decryption_request::<Sg02ThresholdCipher<Bls12381>>(2, &pk);
    
=======
fn get_public_key_entry_digest(key_entry: &PublicKeyEntry) -> [u8; 32] {
    let mut digest = HASH256::new();
    digest.process_array(&key_entry.id.as_bytes());
    digest.process_array(&key_entry.key);
    let h = digest.hash();
    h
}



async fn connect_all() -> Vec<ThresholdCryptoLibraryClient<tonic::transport::Channel>> {
>>>>>>> c83fb875
    let peers = vec![
        (0, String::from("::1"), 50051),
        (1, String::from("::1"), 50052),
        (2, String::from("::1"), 50053),
        (3, String::from("::1"), 50054)
    ];
    let mut connections = Vec::new();
    for peer in peers.iter() {
        let (id, ip, port) = peer.clone();
        let addr = format!("http://[{ip}]:{port}");
        connections.push(ThresholdCryptoLibraryClient::connect(addr.clone()).await.unwrap());
    }
    println!(">> Connected.");
    connections
}

async fn connect_one() -> ThresholdCryptoLibraryClient<tonic::transport::Channel> {
    ThresholdCryptoLibraryClient::connect("http://[::1]:50051").await.unwrap()
}


fn create_decryption_request(sn: u32, pk: &PublicKey) -> (DecryptRequest, Ciphertext) {
    let mut params = ThresholdCipherParams::new();
    let msg_string = format!("Test message {}", sn);
    let msg: Vec<u8> = msg_string.as_bytes().to_vec();
    let label = format!("Label {}", sn);
    let ciphertext = ThresholdCipher::encrypt(&msg, label.as_bytes(), pk, &mut params).unwrap();
    let req = DecryptRequest {
        ciphertext: ciphertext.serialize().unwrap(),
        key_id: None
    };
    (req, ciphertext)
    // (Request::new(req), ciphertext)
}

fn create_tampered_sg02_decryption_request(sn: u32, pk: &Sg02PublicKey) -> (tonic::Request<DecryptRequest>, Sg02Ciphertext) {
    let mut params = ThresholdCipherParams::new();
    let msg_string = format!("Test message {}", sn);
    let msg: Vec<u8> = msg_string.as_bytes().to_vec();
    let label = format!("Label {}", sn);
    let ciphertext = Sg02ThresholdCipher::encrypt(&msg, label.as_bytes(), &pk, &mut params);
    let tampered_ciphertext = Sg02ThresholdCipher::test_tamper_ciphertext(&ciphertext);
    let req = DecryptRequest {
        ciphertext: tampered_ciphertext.serialize().unwrap(),
        key_id: None
    };
    (Request::new(req), ciphertext)
}

fn get_decryption_shares_permuted(k: u32, ctxt: &Ciphertext, sk: Vec<PrivateKey>) -> Vec<DecryptionShare> {
    let mut params = ThresholdCipherParams::new();
    let mut shares = Vec::new();
    for i in 0..k {
        shares.push(ThresholdCipher::partial_decrypt(ctxt,&sk[i as usize], &mut params).unwrap());
    }
    shares.shuffle(&mut thread_rng());
    shares
}

fn get_push_share_request(k: u16, ctxt: &Ciphertext, sk: PrivateKey, instance_id: String) -> PushDecryptionShareRequest {
    let mut params = ThresholdCipherParams::new();
    let decryption_share = ThresholdCipher::partial_decrypt(ctxt,&sk, &mut params).unwrap();
    PushDecryptionShareRequest {instance_id, decryption_share: decryption_share.serialize().unwrap()}
}<|MERGE_RESOLUTION|>--- conflicted
+++ resolved
@@ -5,18 +5,13 @@
 use std::collections::{HashMap, HashSet};
 use std::{fs, io, vec};
 use std::{thread, time};
-<<<<<<< HEAD
+
 // use network::config::localnet_config::config_service::get_rpc_listen_addr;
 use network::config::tendermint_net::config_service::*;
-use protocols::pb::requests::{self, PushDecryptionShareRequest};
-use cosmos_crypto::dl_schemes::ciphers::bz03::Bz03ThresholdCipher;
-=======
 use cosmos_crypto::keys::{PublicKey, PrivateKey};
 use cosmos_crypto::proto::scheme_types::{Group, ThresholdScheme};
 use mcore::hash256::HASH256;
 use protocols::proto::protocol_types::{self, PushDecryptionShareRequest, GetPublicKeysForEncryptionRequest, GetPublicKeysForEncryptionResponse, PublicKeyEntry};
-// use cosmos_crypto::dl_schemes::ciphers::bz03::Bz03ThresholdCipher;
->>>>>>> c83fb875
 use cosmos_crypto::dl_schemes::ciphers::sg02::{Sg02ThresholdCipher, Sg02PrivateKey, Sg02PublicKey, Sg02Ciphertext};
 use cosmos_crypto::interface::{ThresholdCipher, ThresholdCipherParams, Serializable, DecryptionShare};
 use protocols::keychain::KeyChain;
@@ -32,14 +27,9 @@
 
 #[tokio::main]
 async fn main() -> Result<(), Box<dyn std::error::Error>> {
-<<<<<<< HEAD
-    // test_multiple_local_servers().await
-    // test_multiple_local_servers_backlog().await
     test_tendermint_servers().await
-=======
-    abci_app_emulation().await?;
-    Ok(())
->>>>>>> c83fb875
+    // abci_app_emulation().await?;
+    Ok(())
 }
 
 // test_single_server() tests basic protocol behaviour. It does not test network communication, as it emulates
@@ -189,23 +179,7 @@
     let (request, ciphertext) = create_decryption_request(1, &pk);
     let (request2, ciphertext2) = create_decryption_request(2, &pk);
 
-<<<<<<< HEAD
-    let peers = vec![
-        (0, String::from("0.0.0.0"), 50051),
-        (1, String::from("0.0.0.0"), 50052),
-        (2, String::from("0.0.0.0"), 50053),
-        (3, String::from("0.0.0.0"), 50054)
-    ];
-    
-    let mut connections = Vec::new();
-    for peer in peers.iter() {
-        let (id, ip, port) = peer.clone();
-        let addr = format!("http://[{ip}]:{port}");
-        connections.push(ThresholdCryptoLibraryClient::connect(addr.clone()).await.unwrap());
-    }            
-=======
     let mut connections = connect_all().await;
->>>>>>> c83fb875
 
     let mut i = 1;
     for conn in connections.iter_mut(){
@@ -250,44 +224,71 @@
     Ok(())
 }
 
+async fn test_tendermint_servers() -> Result<(), Box<dyn std::error::Error>> {
+    let key_chain: KeyChain = KeyChain::from_file("conf/pk.json"); 
+    let pk = Sg02PublicKey::<Bls12381>::deserialize(&key_chain.get_key(requests::ThresholdCipher::Sg02, requests::DlGroup::Bls12381, None).unwrap()).unwrap();
+    let (request, ciphertext) = create_decryption_request::<Sg02ThresholdCipher<Bls12381>>(1, &pk);
+    let (request2, ciphertext2) = create_decryption_request::<Sg02ThresholdCipher<Bls12381>>(2, &pk);
+
+    // ips of tendermint nodes, rpc endpoints of threshold app
+    let peers = vec![
+        (0, String::from("192.167.10.2"), 50050),
+        (1, String::from("192.167.10.3"), 50050),
+        (2, String::from("192.167.10.4"), 50050),
+        (3, String::from("192.167.10.5"), 50050)
+    ];
+    
+    let mut connections = Vec::new();
+    for conn in connections.iter_mut(){
+        println!(">> Sending decryption request 1 to server {i}.");
+        let response = conn.decrypt(request.clone()).await.expect("This should not return Err");
+        i += 1;
+    }
+
+    // Send DUPLICATE requests
+    let mut i = 1;
+    for conn in connections.iter_mut(){
+        println!(">> Sending DUPLICATE decryption request 1 to server {i}.");
+        let response = conn.decrypt(request.clone()).await.expect_err("This should return Err");
+        assert!(response.code() == Code::AlreadyExists);
+        // let response2 = conn.decrypt(request2.clone()).await.unwrap();
+        i += 1;
+    }
+
+    let mut i = 1;
+    for conn in connections.iter_mut(){
+        println!(">> Sending decryption request 2 to server {i}.");
+        let response = conn.decrypt(request2.clone()).await.unwrap();
+        // let response2 = conn.decrypt(request2.clone()).await.unwrap();
+        // println!("RESPONSE={:?}", response);
+        i += 1;
+    }
+
+    Ok(())
+}
+
+
 async fn simple_demo() -> Result<(), Box<dyn std::error::Error>> {
     let key_chain_1: KeyChain = KeyChain::from_file("conf/keys_1.json")?; 
     let pk = key_chain_1.get_key_by_type(ThresholdScheme::Sg02, Group::Bls12381)?.key.get_public_key();
     let (request, ciphertext) = create_decryption_request(1, &pk);
-    
-    let mut connections = connect_all().await;
 
     let mut input = String::new();
     
     let mut i = 1;
-    for conn in connections.iter_mut(){
         io::stdin().read_line(&mut input)?; 
         println!(">> Sending decryption request 1 to server {i}.");
         let response = conn.decrypt(request.clone()).await.unwrap();
-        // let response2 = conn.decrypt(request2.clone()).await.unwrap();
         // println!("RESPONSE={:?}", response);
-        i += 1;
-    }
-    Ok(())
-}
-
-async fn abci_app_emulation() -> Result<(), Box<dyn std::error::Error>> {
-    // Connect to all nodes. In a real ABCI app only connecting to the local node would be required.
+    }
+
     let mut connections = connect_all().await;
-
-    let quorum = 3; // todo: This number should also come from an Rpc request
     let mut advertised_public_keys: HashMap<[u8; 32], protocol_types::PublicKeyEntry> = HashMap::new();
-    let mut advertised_public_keys_count: HashMap<[u8; 32], u32> = HashMap::new();
-    
     // Ask all the nodes for their available public keys. We say each node "advertises" some public keys.
-    let req = GetPublicKeysForEncryptionRequest{};
-    let mut responses = Vec::new();
-    let mut i = 1;
-    for conn in connections.iter_mut(){
-        println!(">> Sending a get-keys request to node {i}.");
+    let mut i = 1;
+    for conn in connections.iter_mut(){
         match conn.get_public_keys_for_encryption(req.clone()).await{
             Ok(response) => {
-                let response_keys = response.into_inner().keys;
                 println!(">> Node {i} responed with {:?} public keys.", response_keys.len());
                 responses.push(response_keys);
             },
@@ -348,64 +349,6 @@
     Ok(())
 }
 
-<<<<<<< HEAD
-async fn test_tendermint_servers() -> Result<(), Box<dyn std::error::Error>> {
-    let key_chain: KeyChain = KeyChain::from_file("conf/pk.json"); 
-    let pk = Sg02PublicKey::<Bls12381>::deserialize(&key_chain.get_key(requests::ThresholdCipher::Sg02, requests::DlGroup::Bls12381, None).unwrap()).unwrap();
-    let (request, ciphertext) = create_decryption_request::<Sg02ThresholdCipher<Bls12381>>(1, &pk);
-    let (request2, ciphertext2) = create_decryption_request::<Sg02ThresholdCipher<Bls12381>>(2, &pk);
-
-    // ips of tendermint nodes, rpc endpoints of threshold app
-    let peers = vec![
-        (0, String::from("192.167.10.2"), 50050),
-        (1, String::from("192.167.10.3"), 50050),
-        (2, String::from("192.167.10.4"), 50050),
-        (3, String::from("192.167.10.5"), 50050)
-    ];
-    
-    let mut connections = Vec::new();
-    for peer in peers.iter() {
-        let (id, ip, port) = peer.clone();
-        let addr = format!("http://[{ip}]:{port}");
-        connections.push(ThresholdCryptoLibraryClient::connect(addr.clone()).await.unwrap());
-    }            
-
-    let mut i = 1;
-    for conn in connections.iter_mut(){
-        println!(">> Sending decryption request 1 to server {i}.");
-        let response = conn.decrypt(request.clone()).await.expect("This should not return Err");
-        i += 1;
-    }
-
-    // Send DUPLICATE requests
-    let mut i = 1;
-    for conn in connections.iter_mut(){
-        println!(">> Sending DUPLICATE decryption request 1 to server {i}.");
-        let response = conn.decrypt(request.clone()).await.expect_err("This should return Err");
-        assert!(response.code() == Code::AlreadyExists);
-        // let response2 = conn.decrypt(request2.clone()).await.unwrap();
-        i += 1;
-    }
-
-    let mut i = 1;
-    for conn in connections.iter_mut(){
-        println!(">> Sending decryption request 2 to server {i}.");
-        let response = conn.decrypt(request2.clone()).await.unwrap();
-        // let response2 = conn.decrypt(request2.clone()).await.unwrap();
-        // println!("RESPONSE={:?}", response);
-        i += 1;
-    }
-
-    Ok(())
-}
-
-async fn demo() -> Result<(), Box<dyn std::error::Error>> {
-    let key_chain: KeyChain = KeyChain::from_file("conf/pk.json"); 
-    let pk = Sg02PublicKey::<Bls12381>::deserialize(&key_chain.get_key(requests::ThresholdCipher::Sg02, requests::DlGroup::Bls12381, None).unwrap()).unwrap();
-    let (request, ciphertext) = create_decryption_request::<Sg02ThresholdCipher<Bls12381>>(1, &pk);
-    let (request2, ciphertext2) = create_decryption_request::<Sg02ThresholdCipher<Bls12381>>(2, &pk);
-    
-=======
 fn get_public_key_entry_digest(key_entry: &PublicKeyEntry) -> [u8; 32] {
     let mut digest = HASH256::new();
     digest.process_array(&key_entry.id.as_bytes());
@@ -417,7 +360,6 @@
 
 
 async fn connect_all() -> Vec<ThresholdCryptoLibraryClient<tonic::transport::Channel>> {
->>>>>>> c83fb875
     let peers = vec![
         (0, String::from("::1"), 50051),
         (1, String::from("::1"), 50052),
