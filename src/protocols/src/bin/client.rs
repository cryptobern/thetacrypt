--- conflicted
+++ resolved
@@ -34,12 +34,6 @@
 
 #[tokio::main]
 async fn main() -> Result<(), Box<dyn std::error::Error>> {
-<<<<<<< HEAD
-    test_tendermint_servers().await?;
-=======
-    // test_multiple_local_servers().await?;
-    // test_multiple_local_sync().await?;
->>>>>>> 1a33776e
     // abci_app_emulation().await?;
     get_encrypted_tx();
     Ok(())
